--- conflicted
+++ resolved
@@ -2537,12 +2537,6 @@
 		if version.IsSandboxedMacOS() {
 			return errors.New("The Mirage SSH server does not run in sandboxed Mirage GUI builds.")
 		}
-<<<<<<< HEAD
-		if !envknob.UseWIPCode() {
-			return errors.New("The Mirage SSH server is disabled on macOS miraged by default. To try, set env Mirage_USE_WIP_CODE=1")
-		}
-=======
->>>>>>> 83fa17d2
 	case "freebsd", "openbsd":
 	default:
 		return errors.New("The Mirage SSH server is not supported on " + runtime.GOOS)
