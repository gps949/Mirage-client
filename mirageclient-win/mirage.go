--- conflicted
+++ resolved
@@ -41,16 +41,8 @@
 	flag.StringVar(&args.logid, "logid", "", "服务子进程使用的logtail ID值")
 	flag.Parse()
 
-<<<<<<< HEAD
-	isService, err := svc.IsWindowsService()
-	if err != nil {
-		log.Printf("svc.IsWindowsService(): %v", err)
-		return
-	}
-=======
 	isService, _ := svc.IsWindowsService()
 
->>>>>>> fcb6982e
 	if args.asServiceInstaller || args.asServiceUninstaller || args.asFirewallKillswitch || args.asServiceSubProc || isService {
 		envknob.PanicIfAnyEnvCheckedInInit()
 		envknob.ApplyDiskConfig()
