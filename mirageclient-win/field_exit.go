--- conflicted
+++ resolved
@@ -33,14 +33,10 @@
 	ef.exitNodeListTitle = walk.NewAction()
 	ef.exitNodeListTitle.SetText("无可用出口节点")
 	ef.exitNodeListTitle.SetEnabled(false)
-<<<<<<< HEAD
-	exitNodeListConatin, _ := walk.NewMenu()
-=======
 	exitNodeListConatin, err := walk.NewMenu()
 	if err != nil {
 		return nil, err
 	}
->>>>>>> fcb6982e
 	ef.exitNodeList = walk.NewMenuAction(exitNodeListConatin).Menu().Actions()
 	ef.exitNodeIDMap = make(map[tailcfg.StableNodeID]int)
 
