// Copyright (c) Tailscale Inc & AUTHORS
// SPDX-License-Identifier: BSD-3-Clause

// Package logpolicy manages the creation or reuse of logtail loggers,
// caching collection instance state on disk for use on future runs of
// programs on the same machine.
package logpolicy

import (
	"bufio"
	"bytes"
	"context"
	"crypto/tls"
	"encoding/json"
	"errors"
	"fmt"
	"io"
	"log"
	"net"
	"net/http"
	"net/url"
	"os"
	"os/exec"
	"path/filepath"
	"runtime"
	"strings"
	"sync"
	"time"

	"golang.org/x/term"
	"tailscale.com/atomicfile"
	"tailscale.com/envknob"
	"tailscale.com/log/filelogger"
	"tailscale.com/logtail"
	"tailscale.com/logtail/filch"
	"tailscale.com/net/dnscache"
	"tailscale.com/net/dnsfallback"
	"tailscale.com/net/netknob"
	"tailscale.com/net/netmon"
	"tailscale.com/net/netns"
	"tailscale.com/net/tlsdial"
	"tailscale.com/net/tshttpproxy"
	"tailscale.com/paths"
	"tailscale.com/safesocket"
	"tailscale.com/smallzstd"
	"tailscale.com/types/logger"
	"tailscale.com/types/logid"
	"tailscale.com/util/clientmetric"
	"tailscale.com/util/must"
	"tailscale.com/util/racebuild"
	"tailscale.com/util/testenv"
	"tailscale.com/util/winutil"
	"tailscale.com/version"
	"tailscale.com/version/distro"
)

var getLogTargetOnce struct {
	sync.Once
	v string // URL of logs server, or empty for default
}

func getLogTarget() string {
	getLogTargetOnce.Do(func() {
		if val, ok := os.LookupEnv("TS_LOG_TARGET"); ok {
			getLogTargetOnce.v = val
		} else {
			if runtime.GOOS == "windows" {
				getLogTargetOnce.v = winutil.GetRegString("LogTarget", "")
			}
		}
	})

	return getLogTargetOnce.v
}

// LogURL is the base URL for the configured logtail server, or the default.
// It is guaranteed to not terminate with any forward slashes.
func LogURL() string {
	if v := getLogTarget(); v != "" {
		return strings.TrimRight(v, "/")
	}
	return "https://" + logtail.DefaultHost
}

// LogHost returns the hostname only (without port) of the configured
// logtail server, or the default.
//
// Deprecated: Use LogURL instead.
func LogHost() string {
	if v := getLogTarget(); v != "" {
		if u, err := url.Parse(v); err == nil {
			return u.Hostname()
		}
	}
	return logtail.DefaultHost
}

// Config represents an instance of logs in a collection.
type Config struct {
	Collection string
	PrivateID  logid.PrivateID
	PublicID   logid.PublicID
}

// Policy is a logger and its public ID.
type Policy struct {
	// Logtail is the logger.
	Logtail *logtail.Logger
	// PublicID is the logger's instance identifier.
	PublicID logid.PublicID
	// Logf is where to write informational messages about this Logger.
	Logf logger.Logf
}

// NewConfig creates a Config with collection and a newly generated PrivateID.
func NewConfig(collection string) *Config {
	id := must.Get(logid.NewPrivateID())
	return &Config{
		Collection: collection,
		PrivateID:  id,
		PublicID:   id.Public(),
	}
}

// Validate verifies that the Config matches the collection,
// and that the PrivateID and PublicID pair are sensible.
func (c *Config) Validate(collection string) error {
	switch {
	case c == nil:
		return errors.New("config is nil")
	case c.Collection != collection:
		return fmt.Errorf("config collection %q does not match %q", c.Collection, collection)
	case c.PrivateID.IsZero():
		return errors.New("config has zero PrivateID")
	case c.PrivateID.Public() != c.PublicID:
		return errors.New("config PrivateID does not match PublicID")
	}
	return nil
}

// ToBytes returns the JSON representation of c.
func (c *Config) ToBytes() []byte {
	data, err := json.MarshalIndent(c, "", "\t")
	if err != nil {
		log.Fatalf("logpolicy.Config marshal: %v", err)
	}
	return data
}

// Save writes the JSON representation of c to stateFile.
func (c *Config) Save(stateFile string) error {
	c.PublicID = c.PrivateID.Public()
	if err := os.MkdirAll(filepath.Dir(stateFile), 0750); err != nil {
		return err
	}
	data := c.ToBytes()
	if err := atomicfile.WriteFile(stateFile, data, 0600); err != nil {
		return err
	}
	return nil
}

// ConfigFromFile reads a Config from a JSON file.
func ConfigFromFile(statefile string) (*Config, error) {
	b, err := os.ReadFile(statefile)
	if err != nil {
		return nil, err
	}
	return ConfigFromBytes(b)
}

// ConfigFromBytes parses a Config from its JSON encoding.
func ConfigFromBytes(jsonEnc []byte) (*Config, error) {
	c := &Config{}
	if err := json.Unmarshal(jsonEnc, c); err != nil {
		return nil, err
	}
	return c, nil
}

// stderrWriter is an io.Writer that always writes to the latest
// os.Stderr, even if os.Stderr changes during the lifetime of the
// stderrWriter value.
type stderrWriter struct{}

func (stderrWriter) Write(buf []byte) (int, error) {
	return os.Stderr.Write(buf)
}

type logWriter struct {
	logger *log.Logger
}

func (l logWriter) Write(buf []byte) (int, error) {
	l.logger.Printf("%s", buf)
	return len(buf), nil
}

// LogsDir returns the directory to use for log configuration and
// buffer storage.
func LogsDir(logf logger.Logf) string {
	if d := os.Getenv("TS_LOGS_DIR"); d != "" {
		fi, err := os.Stat(d)
		if err == nil && fi.IsDir() {
			return d
		}
	}

	switch runtime.GOOS {
	case "windows":
		if len(os.Args) > 1 && os.Args[1] == "-subproc" { // cgao6:我们的架构只有一个可执行文件，不能根据文件名判断 version.CmdName() == "miraged" {
			// In the common case, when tailscaled is run as the Local System (as a service),
			// we want to use %ProgramData% (C:\ProgramData\Tailscale), aside the
			// system state config with the machine key, etc. But if that directory's
			// not accessible, then it's probably because the user is running tailscaled
			// as a regular user (perhaps in userspace-networking/SOCK5 mode) and we should
			// just use the %LocalAppData% instead. In a user context, %LocalAppData% isn't
			// subject to random deletions from Windows system updates.
			dir := filepath.Join(os.Getenv("ProgramData"), "Mirage")
			if winProgramDataAccessible(dir) {
				logf("logpolicy: using dir %v", dir)
				return dir
			}
		}
		dir := filepath.Join(os.Getenv("LocalAppData"), "Mirage")
		logf("logpolicy: using LocalAppData dir %v", dir)
		return dir
	case "linux":
		// STATE_DIRECTORY is set by systemd 240+ but we support older
		// systems-d. For example, Ubuntu 18.04 (Bionic Beaver) is 237.
		systemdStateDir := os.Getenv("STATE_DIRECTORY")
		if systemdStateDir != "" {
			logf("logpolicy: using $STATE_DIRECTORY, %q", systemdStateDir)
			return systemdStateDir
		}
	}

	// Default to e.g. /var/lib/tailscale or /var/db/tailscale on Unix.
	if d := paths.DefaultTailscaledStateFile(); d != "" {
		d = filepath.Dir(d) // directory of e.g. "/var/lib/tailscale/tailscaled.state"
		if err := os.MkdirAll(d, 0700); err == nil {
			logf("logpolicy: using system state directory %q", d)
			return d
		}
	}

	cacheDir, err := os.UserCacheDir()
	if err == nil {
		d := filepath.Join(cacheDir, "Mirage")
		logf("logpolicy: using UserCacheDir, %q", d)
		return d
	}

	// Use the current working directory, unless we're being run by a
	// service manager that sets it to /.
	wd, err := os.Getwd()
	if err == nil && wd != "/" {
		logf("logpolicy: using current directory, %q", wd)
		return wd
	}

	// No idea where to put stuff. Try to create a temp dir. It'll
	// mean we might lose some logs and rotate through log IDs, but
	// it's something.
	tmp, err := os.MkdirTemp("", "miraged-log-*")
	if err != nil {
		panic("no safe place found to store log state")
	}
	logf("logpolicy: using temp directory, %q", tmp)
	return tmp
}

// runningUnderSystemd reports whether we're running under systemd.
func runningUnderSystemd() bool {
	if runtime.GOOS == "linux" && os.Getppid() == 1 {
		slurp, _ := os.ReadFile("/proc/1/stat")
		return bytes.HasPrefix(slurp, []byte("1 (systemd) "))
	}
	return false
}

func redirectStderrToLogPanics() bool {
	return runningUnderSystemd() || envknob.Bool("TS_PLEASE_PANIC")
}

// winProgramDataAccessible reports whether the directory (assumed to
// be a Windows %ProgramData% directory) is accessible to the current
// process. It's created if needed.
func winProgramDataAccessible(dir string) bool {
	if err := os.MkdirAll(dir, 0700); err != nil {
		// TODO: windows ACLs
		return false
	}
	// The C:\ProgramData\Tailscale directory should be locked down
	// by with ACLs to only be readable by the local system so a
	// regular user shouldn't be able to do this operation:
	if _, err := os.ReadDir(dir); err != nil {
		return false
	}
	return true
}

// tryFixLogStateLocation is a temporary fixup for
// https://github.com/tailscale/tailscale/issues/247 . We accidentally
// wrote logging state files to /, and then later to $CACHE_DIRECTORY
// (which is incorrect because the log ID is not reconstructible if
// deleted - it's state, not cache data).
//
// If log state for cmdname exists in / or $CACHE_DIRECTORY, and no
// log state for that command exists in dir, then the log state is
// moved from wherever it does exist, into dir. Leftover logs state
// in / and $CACHE_DIRECTORY is deleted.
func tryFixLogStateLocation(dir, cmdname string, logf logger.Logf) {
	switch runtime.GOOS {
	case "linux", "freebsd", "openbsd":
		// These are the OSes where we might have written stuff into
		// root. Others use different logic to find the logs storage
		// dir.
	default:
		return
	}
	if cmdname == "" {
		logf("[unexpected] no cmdname given to tryFixLogStateLocation, please file a bug at https://github.com/tailscale/tailscale")
		return
	}
	if dir == "/" {
		// Trying to store things in / still. That's a bug, but don't
		// abort hard.
		logf("[unexpected] storing logging config in /, please file a bug at https://github.com/tailscale/tailscale")
		return
	}
	if os.Getuid() != 0 {
		// Only root could have written log configs to weird places.
		return
	}

	// We stored logs in 2 incorrect places: either /, or CACHE_DIR
	// (aka /var/cache/tailscale). We want to move files into the
	// provided dir, preferring those in CACHE_DIR over those in / if
	// both exist. If files already exist in dir, don't
	// overwrite. Finally, once we've maybe moved files around, we
	// want to delete leftovers in / and CACHE_DIR, to clean up after
	// our past selves.

	files := []string{
		fmt.Sprintf("%s.log.conf", cmdname),
		fmt.Sprintf("%s.log1.txt", cmdname),
		fmt.Sprintf("%s.log2.txt", cmdname),
	}

	// checks if any of the files above exist in d.
	checkExists := func(d string) (bool, error) {
		for _, file := range files {
			p := filepath.Join(d, file)
			_, err := os.Stat(p)
			if os.IsNotExist(err) {
				continue
			} else if err != nil {
				return false, fmt.Errorf("stat %q: %w", p, err)
			}
			return true, nil
		}
		return false, nil
	}
	// move files from d into dir, if they exist.
	moveFiles := func(d string) error {
		for _, file := range files {
			src := filepath.Join(d, file)
			_, err := os.Stat(src)
			if os.IsNotExist(err) {
				continue
			} else if err != nil {
				return fmt.Errorf("stat %q: %v", src, err)
			}
			dst := filepath.Join(dir, file)
			bs, err := exec.Command("mv", src, dst).CombinedOutput()
			if err != nil {
				return fmt.Errorf("mv %q %q: %v (%s)", src, dst, err, bs)
			}
		}
		return nil
	}

	existsInRoot, err := checkExists("/")
	if err != nil {
		logf("checking for configs in /: %v", err)
		return
	}
	existsInCache := false
	cacheDir := os.Getenv("CACHE_DIRECTORY")
	if cacheDir != "" {
		existsInCache, err = checkExists("/var/cache/mirage")
		if err != nil {
			logf("checking for configs in %s: %v", cacheDir, err)
		}
	}
	existsInDest, err := checkExists(dir)
	if err != nil {
		logf("checking for configs in %s: %v", dir, err)
		return
	}

	switch {
	case !existsInRoot && !existsInCache:
		// No leftover files, nothing to do.
		return
	case existsInDest:
		// Already have "canonical" configs, just delete any remnants
		// (below).
	case existsInCache:
		// CACHE_DIRECTORY takes precedence over /, move files from
		// there.
		if err := moveFiles(cacheDir); err != nil {
			logf("%v", err)
			return
		}
	case existsInRoot:
		// Files from root is better than nothing.
		if err := moveFiles("/"); err != nil {
			logf("%v", err)
			return
		}
	}

	// If moving succeeded, or we didn't need to move files, try to
	// delete any leftover files, but it's okay if we can't delete
	// them for some reason.
	dirs := []string{}
	if existsInCache {
		dirs = append(dirs, cacheDir)
	}
	if existsInRoot {
		dirs = append(dirs, "/")
	}
	for _, d := range dirs {
		for _, file := range files {
			p := filepath.Join(d, file)
			_, err := os.Stat(p)
			if os.IsNotExist(err) {
				continue
			} else if err != nil {
				logf("stat %q: %v", p, err)
				return
			}
			if err := os.Remove(p); err != nil {
				logf("rm %q: %v", p, err)
			}
		}
	}
}

// New returns a new log policy (a logger and its instance ID) for a given
// collection name.
//
// The netMon parameter is optional; if non-nil it's used to do faster
// interface lookups.
//
// The logf parameter is optional; if non-nil, information logs (e.g. when
// migrating state) are sent to that logger, and global changes to the log
// package are avoided. If nil, logs will be printed using log.Printf.
func New(collection string, netMon *netmon.Monitor, logf logger.Logf) *Policy {
	return NewWithConfigPath(collection, "", "", netMon, logf)
}

// NewWithConfigPath is identical to New, but uses the specified directory and
// command name. If either is empty, it derives them automatically.
func NewWithConfigPath(collection, dir, cmdName string, netMon *netmon.Monitor, logf logger.Logf) *Policy {
	var lflags int
	if term.IsTerminal(2) || runtime.GOOS == "windows" {
		lflags = 0
	} else {
		lflags = log.LstdFlags
	}
	if envknob.Bool("TS_DEBUG_LOG_TIME") {
		lflags = log.LstdFlags | log.Lmicroseconds
	}
	if runningUnderSystemd() {
		// If journalctl is going to prepend its own timestamp
		// anyway, no need to add one.
		lflags = 0
	}
	console := log.New(stderrWriter{}, "", lflags)

	var earlyErrBuf bytes.Buffer
	earlyLogf := func(format string, a ...any) {
		fmt.Fprintf(&earlyErrBuf, format, a...)
		earlyErrBuf.WriteByte('\n')
	}

	if dir == "" {
		dir = LogsDir(earlyLogf)
	}
	if cmdName == "" {
		cmdName = version.CmdName()
	}

	useStdLogger := logf == nil
	if useStdLogger {
		logf = log.Printf
	}
	tryFixLogStateLocation(dir, cmdName, logf)

	cfgPath := filepath.Join(dir, fmt.Sprintf("%s.log.conf", cmdName))

	if runtime.GOOS == "windows" {
		switch cmdName {
		case "miraged":
			// Tailscale 1.14 and before stored state under %LocalAppData%
			// (usually "C:\WINDOWS\system32\config\systemprofile\AppData\Local"
			// when tailscaled.exe is running as a non-user system service).
			// However it is frequently cleared for almost any reason: Windows
			// updates, System Restore, even various System Cleaner utilities.
			//
			// The Windows service previously ran as tailscale-ipn.exe, so
			// machines which ran very old versions might still have their
			// log conf named %LocalAppData%\tailscale-ipn.log.conf
			//
			// Machines which started using Tailscale more recently will have
			// %LocalAppData%\tailscaled.log.conf
			//
			// Attempt to migrate the log conf to C:\ProgramData\Tailscale
			oldDir := filepath.Join(os.Getenv("LocalAppData"), "Mirage")

			oldPath := filepath.Join(oldDir, "miraged.log.conf")
			if fi, err := os.Stat(oldPath); err != nil || !fi.Mode().IsRegular() {
				// *Only* if tailscaled.log.conf does not exist,
				// check for tailscale-ipn.log.conf
				oldPathOldCmd := filepath.Join(oldDir, "mirage-ipn.log.conf")
				if fi, err := os.Stat(oldPathOldCmd); err == nil && fi.Mode().IsRegular() {
					oldPath = oldPathOldCmd
				}
			}

			cfgPath = paths.TryConfigFileMigration(earlyLogf, oldPath, cfgPath)
		case "mirage-ipn":
			for _, oldBase := range []string{"wg64.log.conf", "wg32.log.conf"} {
				oldConf := filepath.Join(dir, oldBase)
				if fi, err := os.Stat(oldConf); err == nil && fi.Mode().IsRegular() {
					cfgPath = paths.TryConfigFileMigration(earlyLogf, oldConf, cfgPath)
					break
				}
			}
		}
	}

	newc, err := ConfigFromFile(cfgPath)
	if err != nil {
		earlyLogf("logpolicy.ConfigFromFile %v: %v", cfgPath, err)
	}
	if err := newc.Validate(collection); err != nil {
		earlyLogf("logpolicy.Config.Validate for %v: %v", cfgPath, err)
		newc = NewConfig(collection)
		if err := newc.Save(cfgPath); err != nil {
			earlyLogf("logpolicy.Config.Save for %v: %v", cfgPath, err)
		}
	}

	conf := logtail.Config{
		Collection: newc.Collection,
		PrivateID:  newc.PrivateID,
		Stderr:     logWriter{console},
		NewZstdEncoder: func() logtail.Encoder {
			w, err := smallzstd.NewEncoder(nil)
			if err != nil {
				panic(err)
			}
			return w
		},
		HTTPC: &http.Client{Transport: NewLogtailTransport(logtail.DefaultHost, netMon, logf)},
	}
	if collection == logtail.CollectionNode {
		conf.MetricsDelta = clientmetric.EncodeLogTailMetricsDelta
		conf.IncludeProcID = true
		conf.IncludeProcSequence = true
	}

<<<<<<< HEAD
	if envknob.NoLogsNoSupport() || inTest() {
		logf("You have disabled logging. Mirage will not be able to provide support.")
=======
	if envknob.NoLogsNoSupport() || testenv.InTest() {
		logf("You have disabled logging. Tailscale will not be able to provide support.")
>>>>>>> 2bc98abb
		conf.HTTPC = &http.Client{Transport: noopPretendSuccessTransport{}}
	} else if val := getLogTarget(); val != "" {
		logf("You have enabled a non-default log target. Doing without being told to by Mirage staff or your network administrator will make getting support difficult.")
		conf.BaseURL = val
		u, _ := url.Parse(val)
		conf.HTTPC = &http.Client{Transport: NewLogtailTransport(u.Host, netMon, logf)}
	}

	filchOptions := filch.Options{
		ReplaceStderr: redirectStderrToLogPanics(),
	}
	filchPrefix := filepath.Join(dir, cmdName)

	// NAS disks cannot hibernate if we're writing logs to them all the time.
	// https://github.com/tailscale/tailscale/issues/3551
	if runtime.GOOS == "linux" && (distro.Get() == distro.Synology || distro.Get() == distro.QNAP) {
		tmpfsLogs := "/tmp/mirage-logs"
		if err := os.MkdirAll(tmpfsLogs, 0755); err == nil {
			filchPrefix = filepath.Join(tmpfsLogs, cmdName)
			filchOptions.MaxFileSize = 1 << 20
		} else {
			// not a fatal error, we can leave the log files on the spinning disk
			logf("Unable to create /tmp directory for log storage: %v\n", err)
		}
	}

	filchBuf, filchErr := filch.New(filchPrefix, filchOptions)
	if filchBuf != nil {
		conf.Buffer = filchBuf
		if filchBuf.OrigStderr != nil {
			conf.Stderr = filchBuf.OrigStderr
		}
	}
	lw := logtail.NewLogger(conf, logf)

	var logOutput io.Writer = lw

	if runtime.GOOS == "windows" && conf.Collection == logtail.CollectionNode {
		logID := newc.PublicID.String()
		//cgao6: 我们单一可执行，不能用文件名判断		exe, _ := os.Executable()
		if len(os.Args) > 1 && os.Args[1] == "-subproc" { // strings.EqualFold(filepath.Base(exe), "miraged.exe") {
			diskLogf := filelogger.New("mirage-service", logID, lw.Logf)
			logOutput = logger.FuncWriter(diskLogf)
		}
	}

	if useStdLogger {
		log.SetFlags(0) // other log flags are set on console, not here
		log.SetOutput(logOutput)
	}

	logf("Program starting: v%v, Go %v: %#v",
		version.Long(),
		goVersion(),
		os.Args)
	logf("LogID: %v", newc.PublicID)
	if filchErr != nil {
		logf("filch failed: %v", filchErr)
	}
	if earlyErrBuf.Len() != 0 {
		logf("%s", earlyErrBuf.Bytes())
	}

	return &Policy{
		Logtail:  lw,
		PublicID: newc.PublicID,
		Logf:     logf,
	}
}

// dialLog is used by NewLogtailTransport to log the happy path of its
// own dialing.
//
// By default it goes nowhere and is only enabled when
// tailscaled's in verbose mode.
//
// log.Printf isn't used so its own logs don't loop back into logtail
// in the happy path, thus generating more logs.
var dialLog = log.New(io.Discard, "logtail: ", log.LstdFlags|log.Lmsgprefix)

// SetVerbosityLevel controls the verbosity level that should be
// written to stderr. 0 is the default (not verbose). Levels 1 or higher
// are increasingly verbose.
//
// It should not be changed concurrently with log writes.
func (p *Policy) SetVerbosityLevel(level int) {
	p.Logtail.SetVerbosityLevel(level)
	if level > 0 {
		dialLog.SetOutput(os.Stderr)
	}
}

// Close immediately shuts down the logger.
func (p *Policy) Close() {
	ctx, cancel := context.WithCancel(context.Background())
	cancel()
	p.Shutdown(ctx)
}

// Shutdown gracefully shuts down the logger, finishing any current
// log upload if it can be done before ctx is canceled.
func (p *Policy) Shutdown(ctx context.Context) error {
	if p.Logtail != nil {
		p.Logf("flushing log.")
		return p.Logtail.Shutdown(ctx)
	}
	return nil
}

// MakeDialFunc creates a net.Dialer.DialContext function specialized for use
// by logtail.
// It does the following:
//   - If DNS lookup fails, consults the bootstrap DNS list of Tailscale hostnames.
//   - If TLS connection fails, try again using LetsEncrypt's built-in root certificate,
//     for the benefit of older OS platforms which might not include it.
//
// The netMon parameter is optional; if non-nil it's used to do faster interface lookups.
func MakeDialFunc(netMon *netmon.Monitor, logf logger.Logf) func(ctx context.Context, netw, addr string) (net.Conn, error) {
	return func(ctx context.Context, netw, addr string) (net.Conn, error) {
		return dialContext(ctx, netw, addr, netMon, logf)
	}
}

func dialContext(ctx context.Context, netw, addr string, netMon *netmon.Monitor, logf logger.Logf) (net.Conn, error) {
	nd := netns.FromDialer(logf, netMon, &net.Dialer{
		Timeout:   30 * time.Second,
		KeepAlive: netknob.PlatformTCPKeepAlive(),
	})
	t0 := time.Now()
	c, err := nd.DialContext(ctx, netw, addr)
	d := time.Since(t0).Round(time.Millisecond)
	if err == nil {
		dialLog.Printf("dialed %q in %v", addr, d)
		return c, nil
	}

	if version.IsWindowsGUI() && strings.HasPrefix(netw, "tcp") {
		if c, err := safesocket.Connect(safesocket.DefaultConnectionStrategy("")); err == nil {
			fmt.Fprintf(c, "CONNECT %s HTTP/1.0\r\n\r\n", addr)
			br := bufio.NewReader(c)
			res, err := http.ReadResponse(br, nil)
			if err == nil && res.StatusCode != 200 {
				err = errors.New(res.Status)
			}
			if err != nil {
				logf("logtail: CONNECT response error from miraged: %v", err)
				c.Close()
			} else {
				dialLog.Printf("connected via miraged")
				return c, nil
			}
		}
	}

	// If we failed to dial, try again with bootstrap DNS.
	logf("logtail: dial %q failed: %v (in %v), trying bootstrap...", addr, err, d)
	dnsCache := &dnscache.Resolver{
		Forward:          dnscache.Get().Forward, // use default cache's forwarder
		UseLastGood:      true,
		LookupIPFallback: dnsfallback.MakeLookupFunc(logf, netMon),
		NetMon:           netMon,
	}
	dialer := dnscache.Dialer(nd.DialContext, dnsCache)
	c, err = dialer(ctx, netw, addr)
	if err == nil {
		logf("logtail: bootstrap dial succeeded")
	}
	return c, err
}

// NewLogtailTransport returns an HTTP Transport particularly suited to uploading
// logs to the given host name. See DialContext for details on how it works.
//
// The netMon parameter is optional; if non-nil it's used to do faster interface lookups.
//
// The logf parameter is optional; if non-nil, logs are printed using the
// provided function; if nil, log.Printf will be used instead.
func NewLogtailTransport(host string, netMon *netmon.Monitor, logf logger.Logf) http.RoundTripper {
	if testenv.InTest() {
		return noopPretendSuccessTransport{}
	}
	// Start with a copy of http.DefaultTransport and tweak it a bit.
	tr := http.DefaultTransport.(*http.Transport).Clone()

	tr.Proxy = tshttpproxy.ProxyFromEnvironment
	tshttpproxy.SetTransportGetProxyConnectHeader(tr)

	// We do our own zstd compression on uploads, and responses never contain any payload,
	// so don't send "Accept-Encoding: gzip" to save a few bytes on the wire, since there
	// will never be any body to decompress:
	tr.DisableCompression = true

	// Log whenever we dial:
	if logf == nil {
		logf = log.Printf
	}
	tr.DialContext = MakeDialFunc(netMon, logf)

	// We're contacting exactly 1 hostname, so the default's 100
	// max idle conns is very high for our needs. Even 2 is
	// probably double what we need:
	tr.MaxIdleConns = 2

	// Provide knob to force HTTP/1 for log uploads.
	// TODO(bradfitz): remove this debug knob once we've decided
	// to upload via HTTP/1 or HTTP/2 (probably HTTP/1). Or we might just enforce
	// it server-side.
	if envknob.Bool("TS_DEBUG_FORCE_H1_LOGS") {
		tr.TLSClientConfig = nil // DefaultTransport's was already initialized w/ h2
		tr.ForceAttemptHTTP2 = false
		tr.TLSNextProto = map[string]func(authority string, c *tls.Conn) http.RoundTripper{}
	}

	tr.TLSClientConfig = tlsdial.Config(host, tr.TLSClientConfig)

	return tr
}

func goVersion() string {
	v := strings.TrimPrefix(runtime.Version(), "go")
	if racebuild.On {
		return v + "-race"
	}
	return v
}

type noopPretendSuccessTransport struct{}

func (noopPretendSuccessTransport) RoundTrip(req *http.Request) (*http.Response, error) {
	io.Copy(io.Discard, req.Body)
	req.Body.Close()
	return &http.Response{
		StatusCode: 200,
		Status:     "200 OK",
	}, nil
}<|MERGE_RESOLUTION|>--- conflicted
+++ resolved
@@ -574,13 +574,8 @@
 		conf.IncludeProcSequence = true
 	}
 
-<<<<<<< HEAD
-	if envknob.NoLogsNoSupport() || inTest() {
+	if envknob.NoLogsNoSupport() || testenv.InTest() {
 		logf("You have disabled logging. Mirage will not be able to provide support.")
-=======
-	if envknob.NoLogsNoSupport() || testenv.InTest() {
-		logf("You have disabled logging. Tailscale will not be able to provide support.")
->>>>>>> 2bc98abb
 		conf.HTTPC = &http.Client{Transport: noopPretendSuccessTransport{}}
 	} else if val := getLogTarget(); val != "" {
 		logf("You have enabled a non-default log target. Doing without being told to by Mirage staff or your network administrator will make getting support difficult.")
