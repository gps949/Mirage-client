--- conflicted
+++ resolved
@@ -562,13 +562,8 @@
 		conf.IncludeProcSequence = true
 	}
 
-<<<<<<< HEAD
-	if envknob.NoLogsNoSupport() {
+	if envknob.NoLogsNoSupport() || inTest() {
 		log.Println("You have disabled logging. Mirage will not be able to provide support.")
-=======
-	if envknob.NoLogsNoSupport() || inTest() {
-		log.Println("You have disabled logging. Tailscale will not be able to provide support.")
->>>>>>> 3ba9f8dd
 		conf.HTTPC = &http.Client{Transport: noopPretendSuccessTransport{}}
 	} else if val := getLogTarget(); val != "" {
 		log.Println("You have enabled a non-default log target. Doing without being told to by Mirage staff or your network administrator will make getting support difficult.")
@@ -702,10 +697,10 @@
 				err = errors.New(res.Status)
 			}
 			if err != nil {
-				log.Printf("logtail: CONNECT response error from tailscaled: %v", err)
+				log.Printf("logtail: CONNECT response error from miraged: %v", err)
 				c.Close()
 			} else {
-				dialLog.Printf("connected via tailscaled")
+				dialLog.Printf("connected via miraged")
 				return c, nil
 			}
 		}
@@ -744,55 +739,7 @@
 	tr.DisableCompression = true
 
 	// Log whenever we dial:
-<<<<<<< HEAD
-	tr.DialContext = func(ctx context.Context, netw, addr string) (net.Conn, error) {
-		nd := netns.FromDialer(log.Printf, &net.Dialer{
-			Timeout:   30 * time.Second,
-			KeepAlive: netknob.PlatformTCPKeepAlive(),
-		})
-		t0 := time.Now()
-		c, err := nd.DialContext(ctx, netw, addr)
-		d := time.Since(t0).Round(time.Millisecond)
-		if err == nil {
-			dialLog.Printf("dialed %q in %v", addr, d)
-			return c, nil
-		}
-
-		if version.IsWindowsGUI() && strings.HasPrefix(netw, "tcp") {
-			if c, err := safesocket.Connect(safesocket.DefaultConnectionStrategy("")); err == nil {
-				fmt.Fprintf(c, "CONNECT %s HTTP/1.0\r\n\r\n", addr)
-				br := bufio.NewReader(c)
-				res, err := http.ReadResponse(br, nil)
-				if err == nil && res.StatusCode != 200 {
-					err = errors.New(res.Status)
-				}
-				if err != nil {
-					log.Printf("logtail: CONNECT response error from miraged: %v", err)
-					c.Close()
-				} else {
-					dialLog.Printf("connected via miraged")
-					return c, nil
-				}
-			}
-		}
-
-		// If we failed to dial, try again with bootstrap DNS.
-		log.Printf("logtail: dial %q failed: %v (in %v), trying bootstrap...", addr, err, d)
-		dnsCache := &dnscache.Resolver{
-			Forward:          dnscache.Get().Forward, // use default cache's forwarder
-			UseLastGood:      true,
-			LookupIPFallback: dnsfallback.Lookup,
-		}
-		dialer := dnscache.Dialer(nd.DialContext, dnsCache)
-		c, err = dialer(ctx, netw, addr)
-		if err == nil {
-			log.Printf("logtail: bootstrap dial succeeded")
-		}
-		return c, err
-	}
-=======
 	tr.DialContext = DialContext
->>>>>>> 3ba9f8dd
 
 	// We're contacting exactly 1 hostname, so the default's 100
 	// max idle conns is very high for our needs. Even 2 is
