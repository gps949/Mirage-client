--- conflicted
+++ resolved
@@ -97,13 +97,4 @@
 		windows.PROTECTED_DACL_SECURITY_INFORMATION
 	return windows.SetNamedSecurityInfo(dirPath, windows.SE_FILE_OBJECT, flags,
 		sids.User, sids.PrimaryGroup, dacl, nil)
-<<<<<<< HEAD
-}
-
-// LegacyStateFilePath returns the legacy path to the state file when it was stored under the
-// current user's %LocalAppData%.
-func LegacyStateFilePath() string {
-	return filepath.Join(os.Getenv("LocalAppData"), "Mirage", "server-state.conf")
-=======
->>>>>>> 6ca8650c
 }