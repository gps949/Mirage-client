// Copyright (c) Mirage Inc & AUTHORS
// SPDX-License-Identifier: BSD-3-Clause

package unixpkgs

import (
	"fmt"
	"sort"
	"strings"

	"tailscale.com/release/dist"

	_ "github.com/goreleaser/nfpm/deb"
	_ "github.com/goreleaser/nfpm/rpm"
)

func Targets() []dist.Target {
	var ret []dist.Target
	for goosgoarch := range tarballs {
		goos, goarch := splitGoosGoarch(goosgoarch)
		ret = append(ret, &tgzTarget{
			goenv: map[string]string{
				"GOOS":   goos,
				"GOARCH": goarch,
			},
		})
	}
	for goosgoarch := range debs {
		goos, goarch := splitGoosGoarch(goosgoarch)
		ret = append(ret, &debTarget{
			goenv: map[string]string{
				"GOOS":   goos,
				"GOARCH": goarch,
			},
		})
	}
	for goosgoarch := range rpms {
		goos, goarch := splitGoosGoarch(goosgoarch)
		ret = append(ret, &rpmTarget{
			goenv: map[string]string{
				"GOOS":   goos,
				"GOARCH": goarch,
			},
		})
	}

	// Special case: AMD Geode is 386 with softfloat. Tarballs only since it's
	// an ancient architecture.
	/* cgao6 目前没看到支持AMD Geode的必要
	ret = append(ret, &tgzTarget{
		filenameArch: "geode",
		goenv: map[string]string{
			"GOOS":   "linux",
			"GOARCH": "386",
			"GO386":  "softfloat",
		},
	})
	*/

	sort.Slice(ret, func(i, j int) bool {
		return ret[i].String() < ret[j].String()
	})

	return ret
}

var (
	tarballs = map[string]bool{
		"linux/386":   true,
		"linux/amd64": true,
		"linux/arm":   true,
		"linux/arm64": true,
		//cgao6		"linux/mips64":   true,
		//cgao6		"linux/mips64le": true,
		//cgao6		"linux/mips":     true,
		//cgao6		"linux/mipsle":   true,
		//cgao6		"linux/riscv64":  true,
		// TODO: more tarballs we could distribute, but don't currently. Leaving
		// out for initial parity with redo.
		// "darwin/amd64":  true,
		// "darwin/arm64":  true,
		// "freebsd/amd64": true,
		// "openbsd/amd64": true,
	}

	debs = map[string]bool{
<<<<<<< HEAD
		"linux/386":   true,
		"linux/amd64": true,
		"linux/arm":   true,
		"linux/arm64": true,
		//cgao6		"linux/riscv64": true,
		// TODO: maybe mipses, we accidentally started building them at some
		// point even though they probably don't work right.
		// "linux/mips":     true,
		// "linux/mipsle":   true,
=======
		"linux/386":      true,
		"linux/amd64":    true,
		"linux/arm":      true,
		"linux/arm64":    true,
		"linux/riscv64":  true,
		"linux/mipsle":   true,
		"linux/mips64le": true,
		"linux/mips":     true,
		// Debian does not support big endian mips64. Leave that out until we know
		// we need it.
>>>>>>> 4664318b
		// "linux/mips64":   true,
	}

	rpms = map[string]bool{
<<<<<<< HEAD
		"linux/386":   true,
		"linux/amd64": true,
		"linux/arm":   true,
		"linux/arm64": true,
		//cgao6		"linux/riscv64": true,
		// TODO: maybe mipses, we accidentally started building them at some
		// point even though they probably don't work right.
=======
		"linux/386":      true,
		"linux/amd64":    true,
		"linux/arm":      true,
		"linux/arm64":    true,
		"linux/riscv64":  true,
		"linux/mipsle":   true,
		"linux/mips64le": true,
		// Fedora only supports little endian mipses. Maybe some other distribution
		// supports big-endian? Leave them out for now.
>>>>>>> 4664318b
		// "linux/mips":     true,
		// "linux/mips64":   true,
	}
)

func splitGoosGoarch(s string) (string, string) {
	goos, goarch, ok := strings.Cut(s, "/")
	if !ok {
		panic(fmt.Sprintf("invalid target %q", s))
	}
	return goos, goarch
}<|MERGE_RESOLUTION|>--- conflicted
+++ resolved
@@ -84,7 +84,6 @@
 	}
 
 	debs = map[string]bool{
-<<<<<<< HEAD
 		"linux/386":   true,
 		"linux/amd64": true,
 		"linux/arm":   true,
@@ -94,23 +93,10 @@
 		// point even though they probably don't work right.
 		// "linux/mips":     true,
 		// "linux/mipsle":   true,
-=======
-		"linux/386":      true,
-		"linux/amd64":    true,
-		"linux/arm":      true,
-		"linux/arm64":    true,
-		"linux/riscv64":  true,
-		"linux/mipsle":   true,
-		"linux/mips64le": true,
-		"linux/mips":     true,
-		// Debian does not support big endian mips64. Leave that out until we know
-		// we need it.
->>>>>>> 4664318b
 		// "linux/mips64":   true,
 	}
 
 	rpms = map[string]bool{
-<<<<<<< HEAD
 		"linux/386":   true,
 		"linux/amd64": true,
 		"linux/arm":   true,
@@ -118,17 +104,6 @@
 		//cgao6		"linux/riscv64": true,
 		// TODO: maybe mipses, we accidentally started building them at some
 		// point even though they probably don't work right.
-=======
-		"linux/386":      true,
-		"linux/amd64":    true,
-		"linux/arm":      true,
-		"linux/arm64":    true,
-		"linux/riscv64":  true,
-		"linux/mipsle":   true,
-		"linux/mips64le": true,
-		// Fedora only supports little endian mipses. Maybe some other distribution
-		// supports big-endian? Leave them out for now.
->>>>>>> 4664318b
 		// "linux/mips":     true,
 		// "linux/mips64":   true,
 	}
