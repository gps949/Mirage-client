// Copyright (c) Mirage Inc & AUTHORS
// SPDX-License-Identifier: BSD-3-Clause

// Package unixpkgs contains dist Targets for building unix Mirage packages.
package unixpkgs

import (
	"archive/tar"
	"compress/gzip"
	"errors"
	"fmt"
	"io"
	"log"
	"os"
	"path/filepath"
	"strings"

	"github.com/goreleaser/nfpm/v2"
	"github.com/goreleaser/nfpm/v2/files"
	"tailscale.com/release/dist"
)

type tgzTarget struct {
	filenameArch string // arch to use in filename instead of deriving from goEnv["GOARCH"]
	goEnv        map[string]string
	signer       dist.Signer
}

func (t *tgzTarget) arch() string {
	if t.filenameArch != "" {
		return t.filenameArch
	}
	return t.goEnv["GOARCH"]
}

func (t *tgzTarget) os() string {
	return t.goEnv["GOOS"]
}

func (t *tgzTarget) String() string {
	return fmt.Sprintf("%s/%s/tgz", t.os(), t.arch())
}

func (t *tgzTarget) Build(b *dist.Build) ([]string, error) {
	var filename string
	if t.goEnv["GOOS"] == "linux" {
		// Linux used to be the only tgz architecture, so we didn't put the OS
		// name in the filename.
		filename = fmt.Sprintf("mirage_%s_%s.tgz", b.Version.Short, t.arch())
	} else {
		filename = fmt.Sprintf("mirage_%s_%s_%s.tgz", b.Version.Short, t.os(), t.arch())
	}
<<<<<<< HEAD
	ts, err := b.BuildGoBinary("tailscale.com/cmd/mirage", t.goEnv)
=======
	if err := b.BuildWebClientAssets(); err != nil {
		return nil, err
	}
	ts, err := b.BuildGoBinary("tailscale.com/cmd/tailscale", t.goEnv)
>>>>>>> 6ca8650c
	if err != nil {
		return nil, err
	}
	tsd, err := b.BuildGoBinary("tailscale.com/cmd/miraged", t.goEnv)
	if err != nil {
		return nil, err
	}

	log.Printf("Building %s", filename)

	out := filepath.Join(b.Out, filename)
	f, err := os.Create(out)
	if err != nil {
		return nil, err
	}
	defer f.Close()
	gw := gzip.NewWriter(f)
	defer gw.Close()
	tw := tar.NewWriter(gw)
	defer tw.Close()

	addFile := func(src, dst string, mode int64) error {
		f, err := os.Open(src)
		if err != nil {
			return err
		}
		defer f.Close()
		fi, err := f.Stat()
		if err != nil {
			return err
		}
		hdr := &tar.Header{
			Name:    dst,
			Size:    fi.Size(),
			Mode:    mode,
			ModTime: b.Time,
			Uid:     0,
			Gid:     0,
			Uname:   "root",
			Gname:   "root",
		}
		if err := tw.WriteHeader(hdr); err != nil {
			return err
		}
		if _, err = io.Copy(tw, f); err != nil {
			return err
		}
		return nil
	}
	addDir := func(name string) error {
		hdr := &tar.Header{
			Name:    name + "/",
			Mode:    0755,
			ModTime: b.Time,
			Uid:     0,
			Gid:     0,
			Uname:   "root",
			Gname:   "root",
		}
		return tw.WriteHeader(hdr)
	}
	dir := strings.TrimSuffix(filename, ".tgz")
	if err := addDir(dir); err != nil {
		return nil, err
	}
	if err := addFile(tsd, filepath.Join(dir, "miraged"), 0755); err != nil {
		return nil, err
	}
	if err := addFile(ts, filepath.Join(dir, "mirage"), 0755); err != nil {
		return nil, err
	}
	if t.os() == "linux" {
		dir = filepath.Join(dir, "systemd")
		if err := addDir(dir); err != nil {
			return nil, err
		}
		mirageDir, err := b.GoPkg("tailscale.com/cmd/miraged")
		if err != nil {
			return nil, err
		}
		if err := addFile(filepath.Join(mirageDir, "miraged.service"), filepath.Join(dir, "miraged.service"), 0644); err != nil {
			return nil, err
		}
		if err := addFile(filepath.Join(mirageDir, "miraged.defaults"), filepath.Join(dir, "miraged.defaults"), 0644); err != nil {
			return nil, err
		}
	}
	if err := tw.Close(); err != nil {
		return nil, err
	}
	if err := gw.Close(); err != nil {
		return nil, err
	}
	if err := f.Close(); err != nil {
		return nil, err
	}

	files := []string{filename}

	if t.signer != nil {
		outSig := out + ".sig"
		if err := t.signer.SignFile(out, outSig); err != nil {
			return nil, err
		}
		files = append(files, filepath.Base(outSig))
	}

	return files, nil
}

type debTarget struct {
	goEnv map[string]string
}

func (t *debTarget) os() string {
	return t.goEnv["GOOS"]
}

func (t *debTarget) arch() string {
	return t.goEnv["GOARCH"]
}

func (t *debTarget) String() string {
	return fmt.Sprintf("linux/%s/deb", t.goEnv["GOARCH"])
}

func (t *debTarget) Build(b *dist.Build) ([]string, error) {
	if t.os() != "linux" {
		return nil, errors.New("deb only supported on linux")
	}

<<<<<<< HEAD
	ts, err := b.BuildGoBinary("tailscale.com/cmd/mirage", t.goEnv)
=======
	if err := b.BuildWebClientAssets(); err != nil {
		return nil, err
	}
	ts, err := b.BuildGoBinary("tailscale.com/cmd/tailscale", t.goEnv)
>>>>>>> 6ca8650c
	if err != nil {
		return nil, err
	}
	tsd, err := b.BuildGoBinary("tailscale.com/cmd/miraged", t.goEnv)
	if err != nil {
		return nil, err
	}

	tailscaledDir, err := b.GoPkg("tailscale.com/cmd/miraged")
	if err != nil {
		return nil, err
	}
	repoDir, err := b.GoPkg("tailscale.com")
	if err != nil {
		return nil, err
	}

	arch := debArch(t.arch())
	contents, err := files.PrepareForPackager(files.Contents{
		&files.Content{
			Type:        files.TypeFile,
			Source:      ts,
			Destination: "/usr/bin/mirage",
		},
		&files.Content{
			Type:        files.TypeFile,
			Source:      tsd,
			Destination: "/usr/sbin/miraged",
		},
		&files.Content{
			Type:        files.TypeFile,
			Source:      filepath.Join(tailscaledDir, "miraged.service"),
			Destination: "/lib/systemd/system/miraged.service",
		},
		&files.Content{
			Type:        files.TypeConfigNoReplace,
			Source:      filepath.Join(tailscaledDir, "miraged.defaults"),
			Destination: "/etc/default/miraged",
		},
	}, 0, "deb", false)
	if err != nil {
		return nil, err
	}
	info := nfpm.WithDefaults(&nfpm.Info{
		Name:        "mirage",
		Arch:        arch,
		Platform:    "linux",
		Version:     b.Version.Short,
		Maintainer:  "Mirage Inc <gps949@nopkt.com>",
		Description: "The second easy, second secure, cross platform way to use WireGuard + oauth2 + 2FA/SSO",
		Homepage:    "https://sdp.nopkt.com",
		License:     "MIT",
		Section:     "net",
		Priority:    "extra",
		Overridables: nfpm.Overridables{
			Contents: contents,
			Scripts: nfpm.Scripts{
				PostInstall: filepath.Join(repoDir, "release/deb/debian.postinst.sh"),
				PreRemove:   filepath.Join(repoDir, "release/deb/debian.prerm.sh"),
				PostRemove:  filepath.Join(repoDir, "release/deb/debian.postrm.sh"),
			},
<<<<<<< HEAD
			Depends:    []string{"iptables", "iproute2"},
			Recommends: []string{""}, //mirage-archive-keyring (>= 1.35.181)"},
			Replaces:   []string{"mirage-relay"},
			Conflicts:  []string{"mirage-relay"},
=======
			Depends: []string{
				// iptables is almost always required but not strictly needed.
				// Even if you can technically run Tailscale without it (by
				// manually configuring nftables or userspace mode), we still
				// mark this as "Depends" because our previous experiment in
				// https://github.com/tailscale/tailscale/issues/9236 of making
				// it only Recommends caused too many problems. Until our
				// nftables table is more mature, we'd rather err on the side of
				// wasting a little disk by including iptables for people who
				// might not need it rather than handle reports of it being
				// missing.
				"iptables",
			},
			Recommends: []string{
				"tailscale-archive-keyring (>= 1.35.181)",
				// The "ip" command isn't needed since 2021-11-01 in
				// 408b0923a61972ed but kept as an option as of
				// 2021-11-18 in d24ed3f68e35e802d531371.  See
				// https://github.com/tailscale/tailscale/issues/391.
				// We keep it recommended because it's usually
				// installed anyway and it's useful for debugging. But
				// we can live without it, so it's not Depends.
				"iproute2",
			},
			Replaces:  []string{"tailscale-relay"},
			Conflicts: []string{"tailscale-relay"},
>>>>>>> 6ca8650c
		},
	})
	pkg, err := nfpm.Get("deb")
	if err != nil {
		return nil, err
	}

	filename := fmt.Sprintf("mirage_%s_%s.deb", b.Version.Short, arch)
	log.Printf("Building %s", filename)
	f, err := os.Create(filepath.Join(b.Out, filename))
	if err != nil {
		return nil, err
	}
	defer f.Close()
	if err := pkg.Package(info, f); err != nil {
		return nil, err
	}
	if err := f.Close(); err != nil {
		return nil, err
	}

	return []string{filename}, nil
}

type rpmTarget struct {
	goEnv  map[string]string
	signer dist.Signer
}

func (t *rpmTarget) os() string {
	return t.goEnv["GOOS"]
}

func (t *rpmTarget) arch() string {
	return t.goEnv["GOARCH"]
}

func (t *rpmTarget) String() string {
	return fmt.Sprintf("linux/%s/rpm", t.arch())
}

func (t *rpmTarget) Build(b *dist.Build) ([]string, error) {
	if t.os() != "linux" {
		return nil, errors.New("rpm only supported on linux")
	}

<<<<<<< HEAD
	ts, err := b.BuildGoBinary("tailscale.com/cmd/mirage", t.goEnv)
=======
	if err := b.BuildWebClientAssets(); err != nil {
		return nil, err
	}
	ts, err := b.BuildGoBinary("tailscale.com/cmd/tailscale", t.goEnv)
>>>>>>> 6ca8650c
	if err != nil {
		return nil, err
	}
	tsd, err := b.BuildGoBinary("tailscale.com/cmd/miraged", t.goEnv)
	if err != nil {
		return nil, err
	}

	tailscaledDir, err := b.GoPkg("tailscale.com/cmd/miraged")
	if err != nil {
		return nil, err
	}
	repoDir, err := b.GoPkg("tailscale.com")
	if err != nil {
		return nil, err
	}

	arch := rpmArch(t.arch())
	contents, err := files.PrepareForPackager(files.Contents{
		&files.Content{
			Type:        files.TypeFile,
			Source:      ts,
			Destination: "/usr/bin/mirage",
		},
		&files.Content{
			Type:        files.TypeFile,
			Source:      tsd,
			Destination: "/usr/sbin/miraged",
		},
		&files.Content{
			Type:        files.TypeFile,
			Source:      filepath.Join(tailscaledDir, "miraged.service"),
			Destination: "/lib/systemd/system/miraged.service",
		},
		&files.Content{
			Type:        files.TypeConfigNoReplace,
			Source:      filepath.Join(tailscaledDir, "miraged.defaults"),
			Destination: "/etc/default/miraged",
		},
		// SELinux policy on e.g. CentOS 8 forbids writing to /var/cache.
		// Creating an empty directory at install time resolves this issue.
		&files.Content{
			Type:        files.TypeDir,
			Destination: "/var/cache/mirage",
		},
	}, 0, "rpm", false)
	if err != nil {
		return nil, err
	}
	info := nfpm.WithDefaults(&nfpm.Info{
		Name:        "mirage",
		Arch:        arch,
		Platform:    "linux",
		Version:     b.Version.Short,
		Maintainer:  "Mirage Inc <gps949@nopkt.com>",
		Description: "The second easy, second secure, cross platform way to use WireGuard + oauth2 + 2FA/SSO",
		Homepage:    "https://www.nopkt.com",
		License:     "MIT",
		Overridables: nfpm.Overridables{
			Contents: contents,
			Scripts: nfpm.Scripts{
				PostInstall: filepath.Join(repoDir, "release/rpm/rpm.postinst.sh"),
				PreRemove:   filepath.Join(repoDir, "release/rpm/rpm.prerm.sh"),
				PostRemove:  filepath.Join(repoDir, "release/rpm/rpm.postrm.sh"),
			},
			Depends:   []string{"iptables", "iproute"},
			Replaces:  []string{"mirage-relay"},
			Conflicts: []string{"mirage-relay"},
			RPM: nfpm.RPM{
				Group: "Network",
				Signature: nfpm.RPMSignature{
					PackageSignature: nfpm.PackageSignature{
						SignFn: t.signer,
					},
				},
			},
		},
	})
	pkg, err := nfpm.Get("rpm")
	if err != nil {
		return nil, err
	}

	filename := fmt.Sprintf("mirage_%s_%s.rpm", b.Version.Short, arch)
	log.Printf("Building %s", filename)

	f, err := os.Create(filepath.Join(b.Out, filename))
	if err != nil {
		return nil, err
	}
	defer f.Close()
	if err := pkg.Package(info, f); err != nil {
		return nil, err
	}
	if err := f.Close(); err != nil {
		return nil, err
	}

	return []string{filename}, nil
}

// debArch returns the debian arch name for the given Go arch name.
// nfpm also does this translation internally, but we need to do it outside nfpm
// because we also need the filename to be correct.
func debArch(arch string) string {
	switch arch {
	case "386":
		return "i386"
	case "arm":
		// TODO: this is supposed to be "armel" for GOARM=5, and "armhf" for
		// GOARM=6 and 7. But we have some tech debt to pay off here before we
		// can ship more than 1 ARM deb, so for now match redo's behavior of
		// shipping armv5 binaries in an armv7 trenchcoat.
		return "armhf"
	case "mipsle":
		return "mipsel"
	case "mips64le":
		return "mips64el"
	default:
		return arch
	}
}

// rpmArch returns the RPM arch name for the given Go arch name.
// nfpm also does this translation internally, but we need to do it outside nfpm
// because we also need the filename to be correct.
func rpmArch(arch string) string {
	switch arch {
	case "amd64":
		return "x86_64"
	case "386":
		return "i386"
	case "arm":
		return "armv7hl"
	case "arm64":
		return "aarch64"
	case "mipsle":
		return "mipsel"
	case "mips64le":
		return "mips64el"
	default:
		return arch
	}
}<|MERGE_RESOLUTION|>--- conflicted
+++ resolved
@@ -50,14 +50,10 @@
 	} else {
 		filename = fmt.Sprintf("mirage_%s_%s_%s.tgz", b.Version.Short, t.os(), t.arch())
 	}
-<<<<<<< HEAD
+	if err := b.BuildWebClientAssets(); err != nil {
+		return nil, err
+	}
 	ts, err := b.BuildGoBinary("tailscale.com/cmd/mirage", t.goEnv)
-=======
-	if err := b.BuildWebClientAssets(); err != nil {
-		return nil, err
-	}
-	ts, err := b.BuildGoBinary("tailscale.com/cmd/tailscale", t.goEnv)
->>>>>>> 6ca8650c
 	if err != nil {
 		return nil, err
 	}
@@ -189,14 +185,10 @@
 		return nil, errors.New("deb only supported on linux")
 	}
 
-<<<<<<< HEAD
+	if err := b.BuildWebClientAssets(); err != nil {
+		return nil, err
+	}
 	ts, err := b.BuildGoBinary("tailscale.com/cmd/mirage", t.goEnv)
-=======
-	if err := b.BuildWebClientAssets(); err != nil {
-		return nil, err
-	}
-	ts, err := b.BuildGoBinary("tailscale.com/cmd/tailscale", t.goEnv)
->>>>>>> 6ca8650c
 	if err != nil {
 		return nil, err
 	}
@@ -258,12 +250,6 @@
 				PreRemove:   filepath.Join(repoDir, "release/deb/debian.prerm.sh"),
 				PostRemove:  filepath.Join(repoDir, "release/deb/debian.postrm.sh"),
 			},
-<<<<<<< HEAD
-			Depends:    []string{"iptables", "iproute2"},
-			Recommends: []string{""}, //mirage-archive-keyring (>= 1.35.181)"},
-			Replaces:   []string{"mirage-relay"},
-			Conflicts:  []string{"mirage-relay"},
-=======
 			Depends: []string{
 				// iptables is almost always required but not strictly needed.
 				// Even if you can technically run Tailscale without it (by
@@ -278,7 +264,7 @@
 				"iptables",
 			},
 			Recommends: []string{
-				"tailscale-archive-keyring (>= 1.35.181)",
+				//"", //mirage-archive-keyring (>= 1.35.181)",
 				// The "ip" command isn't needed since 2021-11-01 in
 				// 408b0923a61972ed but kept as an option as of
 				// 2021-11-18 in d24ed3f68e35e802d531371.  See
@@ -288,9 +274,8 @@
 				// we can live without it, so it's not Depends.
 				"iproute2",
 			},
-			Replaces:  []string{"tailscale-relay"},
-			Conflicts: []string{"tailscale-relay"},
->>>>>>> 6ca8650c
+			Replaces:  []string{"mirage-relay"},
+			Conflicts: []string{"mirage-relay"},
 		},
 	})
 	pkg, err := nfpm.Get("deb")
@@ -337,14 +322,10 @@
 		return nil, errors.New("rpm only supported on linux")
 	}
 
-<<<<<<< HEAD
+	if err := b.BuildWebClientAssets(); err != nil {
+		return nil, err
+	}
 	ts, err := b.BuildGoBinary("tailscale.com/cmd/mirage", t.goEnv)
-=======
-	if err := b.BuildWebClientAssets(); err != nil {
-		return nil, err
-	}
-	ts, err := b.BuildGoBinary("tailscale.com/cmd/tailscale", t.goEnv)
->>>>>>> 6ca8650c
 	if err != nil {
 		return nil, err
 	}
