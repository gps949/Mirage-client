--- conflicted
+++ resolved
@@ -53,19 +53,11 @@
 	} else {
 		filename = fmt.Sprintf("mirage_%s_%s_%s.tgz", b.Version.Short, t.os(), t.arch())
 	}
-<<<<<<< HEAD
-	ts, err := b.BuildGoBinary("tailscale.com/cmd/mirage", t.goenv)
-	if err != nil {
-		return nil, err
-	}
-	tsd, err := b.BuildGoBinary("tailscale.com/cmd/miraged", t.goenv)
-=======
-	ts, err := b.BuildGoBinary("tailscale.com/cmd/tailscale", t.goEnv)
-	if err != nil {
-		return nil, err
-	}
-	tsd, err := b.BuildGoBinary("tailscale.com/cmd/tailscaled", t.goEnv)
->>>>>>> a3f11e77
+	ts, err := b.BuildGoBinary("tailscale.com/cmd/mirage", t.goEnv)
+	if err != nil {
+		return nil, err
+	}
+	tsd, err := b.BuildGoBinary("tailscale.com/cmd/miraged", t.goEnv)
 	if err != nil {
 		return nil, err
 	}
@@ -201,24 +193,16 @@
 		return nil, errors.New("deb only supported on linux")
 	}
 
-<<<<<<< HEAD
-	ts, err := b.BuildGoBinary("tailscale.com/cmd/mirage", t.goenv)
-	if err != nil {
-		return nil, err
-	}
-	tsd, err := b.BuildGoBinary("tailscale.com/cmd/miraged", t.goenv)
-=======
-	ts, err := b.BuildGoBinary("tailscale.com/cmd/tailscale", t.goEnv)
-	if err != nil {
-		return nil, err
-	}
-	tsd, err := b.BuildGoBinary("tailscale.com/cmd/tailscaled", t.goEnv)
->>>>>>> a3f11e77
-	if err != nil {
-		return nil, err
-	}
-
-	mirageDir, err := b.GoPkg("tailscale.com/cmd/miraged")
+	ts, err := b.BuildGoBinary("tailscale.com/cmd/mirage", t.goEnv)
+	if err != nil {
+		return nil, err
+	}
+	tsd, err := b.BuildGoBinary("tailscale.com/cmd/miraged", t.goEnv)
+	if err != nil {
+		return nil, err
+	}
+
+	tailscaledDir, err := b.GoPkg("tailscale.com/cmd/miraged")
 	if err != nil {
 		return nil, err
 	}
@@ -232,22 +216,22 @@
 		&files.Content{
 			Type:        files.TypeFile,
 			Source:      ts,
-			Destination: "/usr/bin/tailscale",
+			Destination: "/usr/bin/mirage",
 		},
 		&files.Content{
 			Type:        files.TypeFile,
 			Source:      tsd,
-			Destination: "/usr/sbin/tailscaled",
-		},
-		&files.Content{
-			Type:        files.TypeFile,
-			Source:      filepath.Join(tailscaledDir, "tailscaled.service"),
-			Destination: "/lib/systemd/system/tailscaled.service",
+			Destination: "/usr/sbin/miraged",
+		},
+		&files.Content{
+			Type:        files.TypeFile,
+			Source:      filepath.Join(tailscaledDir, "miraged.service"),
+			Destination: "/lib/systemd/system/miraged.service",
 		},
 		&files.Content{
 			Type:        files.TypeConfigNoReplace,
-			Source:      filepath.Join(tailscaledDir, "tailscaled.defaults"),
-			Destination: "/etc/default/tailscaled",
+			Source:      filepath.Join(tailscaledDir, "miraged.defaults"),
+			Destination: "/etc/default/miraged",
 		},
 	}, 0, "deb", false)
 	if err != nil {
@@ -265,18 +249,7 @@
 		Section:     "net",
 		Priority:    "extra",
 		Overridables: nfpm.Overridables{
-<<<<<<< HEAD
-			Files: map[string]string{
-				ts:  "/usr/bin/mirage",
-				tsd: "/usr/sbin/miraged",
-				filepath.Join(mirageDir, "miraged.service"): "/lib/systemd/system/miraged.service",
-			},
-			ConfigFiles: map[string]string{
-				filepath.Join(mirageDir, "miraged.defaults"): "/etc/default/miraged",
-			},
-=======
 			Contents: contents,
->>>>>>> a3f11e77
 			Scripts: nfpm.Scripts{
 				PostInstall: filepath.Join(repoDir, "release/deb/debian.postinst.sh"),
 				PreRemove:   filepath.Join(repoDir, "release/deb/debian.prerm.sh"),
@@ -332,24 +305,16 @@
 		return nil, errors.New("rpm only supported on linux")
 	}
 
-<<<<<<< HEAD
-	ts, err := b.BuildGoBinary("tailscale.com/cmd/mirage", t.goenv)
-	if err != nil {
-		return nil, err
-	}
-	tsd, err := b.BuildGoBinary("tailscale.com/cmd/miraged", t.goenv)
-=======
-	ts, err := b.BuildGoBinary("tailscale.com/cmd/tailscale", t.goEnv)
-	if err != nil {
-		return nil, err
-	}
-	tsd, err := b.BuildGoBinary("tailscale.com/cmd/tailscaled", t.goEnv)
->>>>>>> a3f11e77
-	if err != nil {
-		return nil, err
-	}
-
-	mirageDir, err := b.GoPkg("tailscale.com/cmd/miraged")
+	ts, err := b.BuildGoBinary("tailscale.com/cmd/mirage", t.goEnv)
+	if err != nil {
+		return nil, err
+	}
+	tsd, err := b.BuildGoBinary("tailscale.com/cmd/miraged", t.goEnv)
+	if err != nil {
+		return nil, err
+	}
+
+	tailscaledDir, err := b.GoPkg("tailscale.com/cmd/miraged")
 	if err != nil {
 		return nil, err
 	}
@@ -363,28 +328,28 @@
 		&files.Content{
 			Type:        files.TypeFile,
 			Source:      ts,
-			Destination: "/usr/bin/tailscale",
+			Destination: "/usr/bin/mirage",
 		},
 		&files.Content{
 			Type:        files.TypeFile,
 			Source:      tsd,
-			Destination: "/usr/sbin/tailscaled",
-		},
-		&files.Content{
-			Type:        files.TypeFile,
-			Source:      filepath.Join(tailscaledDir, "tailscaled.service"),
-			Destination: "/lib/systemd/system/tailscaled.service",
+			Destination: "/usr/sbin/miraged",
+		},
+		&files.Content{
+			Type:        files.TypeFile,
+			Source:      filepath.Join(tailscaledDir, "miraged.service"),
+			Destination: "/lib/systemd/system/miraged.service",
 		},
 		&files.Content{
 			Type:        files.TypeConfigNoReplace,
-			Source:      filepath.Join(tailscaledDir, "tailscaled.defaults"),
-			Destination: "/etc/default/tailscaled",
+			Source:      filepath.Join(tailscaledDir, "miraged.defaults"),
+			Destination: "/etc/default/miraged",
 		},
 		// SELinux policy on e.g. CentOS 8 forbids writing to /var/cache.
 		// Creating an empty directory at install time resolves this issue.
 		&files.Content{
 			Type:        files.TypeDir,
-			Destination: "/var/cache/tailscale",
+			Destination: "/var/cache/mirage",
 		},
 	}, 0, "rpm", false)
 	if err != nil {
@@ -400,21 +365,7 @@
 		Homepage:    "https://www.nopkt.com",
 		License:     "MIT",
 		Overridables: nfpm.Overridables{
-<<<<<<< HEAD
-			Files: map[string]string{
-				ts:  "/usr/bin/mirage",
-				tsd: "/usr/sbin/miraged",
-				filepath.Join(mirageDir, "miraged.service"): "/lib/systemd/system/miraged.service",
-			},
-			ConfigFiles: map[string]string{
-				filepath.Join(mirageDir, "miraged.defaults"): "/etc/default/miraged",
-			},
-			// SELinux policy on e.g. CentOS 8 forbids writing to /var/cache.
-			// Creating an empty directory at install time resolves this issue.
-			EmptyFolders: []string{"/var/cache/mirage"},
-=======
 			Contents: contents,
->>>>>>> a3f11e77
 			Scripts: nfpm.Scripts{
 				PostInstall: filepath.Join(repoDir, "release/rpm/rpm.postinst.sh"),
 				PreRemove:   filepath.Join(repoDir, "release/rpm/rpm.prerm.sh"),
