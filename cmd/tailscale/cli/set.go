--- conflicted
+++ resolved
@@ -64,15 +64,11 @@
 	setf.BoolVar(&setArgs.runSSH, "ssh", false, "run an SSH server, permitting access per miragenet admin's declared policy")
 	setf.StringVar(&setArgs.hostname, "hostname", "", "hostname to use instead of the one provided by the OS")
 	setf.StringVar(&setArgs.advertiseRoutes, "advertise-routes", "", "routes to advertise to other nodes (comma-separated, e.g. \"10.0.0.0/8,192.168.0.0/24\") or empty string to not advertise routes")
-<<<<<<< HEAD
 	setf.BoolVar(&setArgs.advertiseDefaultRoute, "advertise-exit-node", false, "offer to be an exit node for internet traffic for the miragenet")
-=======
-	setf.BoolVar(&setArgs.advertiseDefaultRoute, "advertise-exit-node", false, "offer to be an exit node for internet traffic for the tailnet")
 	setf.BoolVar(&setArgs.updateCheck, "update-check", true, "HIDDEN: notify about available Tailscale updates")
 	setf.BoolVar(&setArgs.updateApply, "auto-update", false, "HIDDEN: automatically update to the latest available version")
 	setf.BoolVar(&setArgs.postureChecking, "posture-checking", false, "HIDDEN: allow management plane to gather device posture information")
 
->>>>>>> 6ca8650c
 	if safesocket.GOOSUsesPeerCreds(goos) {
 		setf.StringVar(&setArgs.opUser, "operator", "", "Unix username to allow to operate on miraged without sudo")
 	}
