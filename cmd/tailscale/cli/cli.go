// Copyright (c) Tailscale Inc & AUTHORS
// SPDX-License-Identifier: BSD-3-Clause

// Package cli contains the cmd/tailscale CLI code in a package that can be included
// in other wrapper binaries such as the Mac and Windows clients.
package cli

import (
	"context"
	"errors"
	"flag"
	"fmt"
	"io"
	"log"
	"os"
	"runtime"
	"strings"
	"sync"
	"text/tabwriter"

	"github.com/peterbourgon/ff/v3/ffcli"
	"golang.org/x/exp/slices"
	"tailscale.com/client/tailscale"
	"tailscale.com/envknob"
	"tailscale.com/ipn"
	"tailscale.com/paths"
	"tailscale.com/version/distro"
)

var Stderr io.Writer = os.Stderr
var Stdout io.Writer = os.Stdout

func errf(format string, a ...any) {
	fmt.Fprintf(Stderr, format, a...)
}

func printf(format string, a ...any) {
	fmt.Fprintf(Stdout, format, a...)
}

// outln is like fmt.Println in the common case, except when Stdout is
// changed (as in js/wasm).
//
// It's not named println because that looks like the Go built-in
// which goes to stderr and formats slightly differently.
func outln(a ...any) {
	fmt.Fprintln(Stdout, a...)
}

func newFlagSet(name string) *flag.FlagSet {
	onError := flag.ExitOnError
	if runtime.GOOS == "js" {
		onError = flag.ContinueOnError
	}
	fs := flag.NewFlagSet(name, onError)
	fs.SetOutput(Stderr)
	return fs
}

// CleanUpArgs rewrites command line arguments for simplicity and backwards compatibility.
// In particular, it rewrites --authkey to --auth-key.
func CleanUpArgs(args []string) []string {
	out := make([]string, 0, len(args))
	for _, arg := range args {
		// Rewrite --authkey to --auth-key, and --authkey=x to --auth-key=x,
		// and the same for the -authkey variant.
		switch {
		case arg == "--authkey", arg == "-authkey":
			arg = "--auth-key"
		case strings.HasPrefix(arg, "--authkey="), strings.HasPrefix(arg, "-authkey="):
			arg = strings.TrimLeft(arg, "-")
			arg = strings.TrimPrefix(arg, "authkey=")
			arg = "--auth-key=" + arg
		}
		out = append(out, arg)
	}
	return out
}

var localClient tailscale.LocalClient

// Run runs the CLI. The args do not include the binary name.
func Run(args []string) (err error) {
	args = CleanUpArgs(args)

	if len(args) == 1 && (args[0] == "-V" || args[0] == "--version") {
		args = []string{"version"}
	}

	var warnOnce sync.Once
	tailscale.SetVersionMismatchHandler(func(clientVer, serverVer string) {
		warnOnce.Do(func() {
			fmt.Fprintf(Stderr, "Warning: client version %q != miraged server version %q\n", clientVer, serverVer)
		})
	})

	rootfs := newFlagSet("mirage")
	rootfs.StringVar(&rootArgs.socket, "socket", paths.DefaultTailscaledSocket(), "path to miraged socket")

	rootCmd := &ffcli.Command{
		Name:       "mirage",
		ShortUsage: "mirage [flags] <subcommand> [command flags]",
		ShortHelp:  "The second easy, second secure way to connect together.",
		LongHelp: strings.TrimSpace(`
For help on subcommands, add --help after: "mirage status --help".
`),
		// This CLI is still under active development. Commands and flags will
		// change in the future.
		// `),
		Subcommands: []*ffcli.Command{
			upCmd,
			downCmd,
			setCmd,
			loginCmd,
			logoutCmd,
			netcheckCmd,
			ipCmd,
			statusCmd,
			pingCmd,
			versionCmd,
			//			bugReportCmd,
			//			licensesCmd,
		},
		FlagSet:   rootfs,
		Exec:      func(context.Context, []string) error { return flag.ErrHelp },
		UsageFunc: usageFunc,
	}
	if envknob.UseWIPCode() {
		rootCmd.Subcommands = append(rootCmd.Subcommands,
			idTokenCmd,
		)
	}

	// Don't advertise these commands, but they're still explicitly available.
	switch {
	case slices.Contains(args, "lock"):
		rootCmd.Subcommands = append(rootCmd.Subcommands, netlockCmd)
	case slices.Contains(args, "cert"):
		rootCmd.Subcommands = append(rootCmd.Subcommands, certCmd)
	case slices.Contains(args, "web"):
		rootCmd.Subcommands = append(rootCmd.Subcommands, webCmd)
	case slices.Contains(args, "file"):
		rootCmd.Subcommands = append(rootCmd.Subcommands, fileCmd)
	case slices.Contains(args, "serve"):
		rootCmd.Subcommands = append(rootCmd.Subcommands, serveCmd)
	case slices.Contains(args, "funnel"):
		rootCmd.Subcommands = append(rootCmd.Subcommands, funnelCmd)
	case slices.Contains(args, "ssh"):
		rootCmd.Subcommands = append(rootCmd.Subcommands, sshCmd)
	case slices.Contains(args, "nc"):
		rootCmd.Subcommands = append(rootCmd.Subcommands, ncCmd)
	case slices.Contains(args, "switch"):
		rootCmd.Subcommands = append(rootCmd.Subcommands, switchCmd)
	case slices.Contains(args, "configure"):
		rootCmd.Subcommands = append(rootCmd.Subcommands, configureCmd)
	case slices.Contains(args, "debug"):
		rootCmd.Subcommands = append(rootCmd.Subcommands, debugCmd)
	case slices.Contains(args, "update"):
		rootCmd.Subcommands = append(rootCmd.Subcommands, updateCmd)
	}
	if runtime.GOOS == "linux" && distro.Get() == distro.Synology {
		rootCmd.Subcommands = append(rootCmd.Subcommands, configureHostCmd)
	}

<<<<<<< HEAD
	backRootCmd := *rootCmd
	backRootfs := *rootfs
	backRootCmd.FlagSet = &backRootfs
	backRootCmd.Subcommands = []*ffcli.Command{}
	for _, c := range rootCmd.Subcommands {
		if c.Name == "up" || c.Name == "login" {
			backCmd := *c
			backRootCmd.Subcommands = append(backRootCmd.Subcommands, &backCmd)
=======
	for _, c := range rootCmd.Subcommands {
		if c.UsageFunc == nil {
			c.UsageFunc = usageFunc
>>>>>>> f1cc8ab3
		}
	}

	if err := rootCmd.Parse(args); err != nil {
		if errors.Is(err, flag.ErrHelp) {
			return nil
		}
		return err
	}

	if (slices.Contains(args, "up") || slices.Contains(args, "login")) && !slices.Contains(args, "--login-server") {
		var serverCode string
		fmt.Println("Please specify a controller server (Enter to use default): ")
		fmt.Scanln(&serverCode)
		if strings.Trim(serverCode, " ") != "" {
			if !strings.HasPrefix(serverCode, "https://") && !strings.HasPrefix(serverCode, "http://") {
				serverCode = "https://" + serverCode
			}
		} else {
			serverCode = ipn.DefaultControlURL
		}
		args = append(args, "--login-server", serverCode)

		rootCmd = &backRootCmd
		if err := rootCmd.Parse(args); err != nil {
			if errors.Is(err, flag.ErrHelp) {
				return nil
			}
			return err
		}
	}

	localClient.Socket = rootArgs.socket
	rootfs.Visit(func(f *flag.Flag) {
		if f.Name == "socket" {
			localClient.UseSocketOnly = true
		}
	})

	err = rootCmd.Run(context.Background())
	if tailscale.IsAccessDeniedError(err) && os.Getuid() != 0 && runtime.GOOS != "windows" {
		return fmt.Errorf("%v\n\nUse 'sudo mirage %s' or 'mirage up --operator=$USER' to not require root.", err, strings.Join(args, " "))
	}
	if errors.Is(err, flag.ErrHelp) {
		return nil
	}
	return err
}

func fatalf(format string, a ...any) {
	if Fatalf != nil {
		Fatalf(format, a...)
		return
	}
	log.SetFlags(0)
	log.Fatalf(format, a...)
}

// Fatalf, if non-nil, is used instead of log.Fatalf.
var Fatalf func(format string, a ...any)

var rootArgs struct {
	socket string
}

// usageFuncNoDefaultValues is like usageFunc but doesn't print default values.
func usageFuncNoDefaultValues(c *ffcli.Command) string {
	return usageFuncOpt(c, false)
}

func usageFunc(c *ffcli.Command) string {
	return usageFuncOpt(c, true)
}

func usageFuncOpt(c *ffcli.Command, withDefaults bool) string {
	var b strings.Builder

	fmt.Fprintf(&b, "USAGE\n")
	if c.ShortUsage != "" {
		fmt.Fprintf(&b, "  %s\n", c.ShortUsage)
	} else {
		fmt.Fprintf(&b, "  %s\n", c.Name)
	}
	fmt.Fprintf(&b, "\n")

	if c.LongHelp != "" {
		fmt.Fprintf(&b, "%s\n\n", c.LongHelp)
	}

	if len(c.Subcommands) > 0 {
		fmt.Fprintf(&b, "SUBCOMMANDS\n")
		tw := tabwriter.NewWriter(&b, 0, 2, 2, ' ', 0)
		for _, subcommand := range c.Subcommands {
			fmt.Fprintf(tw, "  %s\t%s\n", subcommand.Name, subcommand.ShortHelp)
		}
		tw.Flush()
		fmt.Fprintf(&b, "\n")
	}

	if countFlags(c.FlagSet) > 0 {
		fmt.Fprintf(&b, "FLAGS\n")
		tw := tabwriter.NewWriter(&b, 0, 2, 2, ' ', 0)
		c.FlagSet.VisitAll(func(f *flag.Flag) {
			var s string
			name, usage := flag.UnquoteUsage(f)
			if strings.HasPrefix(usage, "HIDDEN: ") {
				return
			}
			if isBoolFlag(f) {
				s = fmt.Sprintf("  --%s, --%s=false", f.Name, f.Name)
			} else {
				s = fmt.Sprintf("  --%s", f.Name) // Two spaces before --; see next two comments.
				if len(name) > 0 {
					s += " " + name
				}
			}
			// Four spaces before the tab triggers good alignment
			// for both 4- and 8-space tab stops.
			s += "\n    \t"
			s += strings.ReplaceAll(usage, "\n", "\n    \t")

			showDefault := f.DefValue != "" && withDefaults
			// Issue 6766: don't show the default Windows socket path. It's long
			// and distracting. And people on on Windows aren't likely to ever
			// change it anyway.
			if runtime.GOOS == "windows" && f.Name == "socket" && strings.HasPrefix(f.DefValue, `\\.\pipe\ProtectedPrefix\`) {
				showDefault = false
			}
			if showDefault {
				s += fmt.Sprintf(" (default %s)", f.DefValue)
			}

			fmt.Fprintln(&b, s)
		})
		tw.Flush()
		fmt.Fprintf(&b, "\n")
	}

	return strings.TrimSpace(b.String())
}

func isBoolFlag(f *flag.Flag) bool {
	bf, ok := f.Value.(interface {
		IsBoolFlag() bool
	})
	return ok && bf.IsBoolFlag()
}

func countFlags(fs *flag.FlagSet) (n int) {
	fs.VisitAll(func(*flag.Flag) { n++ })
	return n
}<|MERGE_RESOLUTION|>--- conflicted
+++ resolved
@@ -162,20 +162,17 @@
 		rootCmd.Subcommands = append(rootCmd.Subcommands, configureHostCmd)
 	}
 
-<<<<<<< HEAD
 	backRootCmd := *rootCmd
 	backRootfs := *rootfs
 	backRootCmd.FlagSet = &backRootfs
 	backRootCmd.Subcommands = []*ffcli.Command{}
 	for _, c := range rootCmd.Subcommands {
+		if c.UsageFunc == nil {
+			c.UsageFunc = usageFunc
+		}
 		if c.Name == "up" || c.Name == "login" {
 			backCmd := *c
 			backRootCmd.Subcommands = append(backRootCmd.Subcommands, &backCmd)
-=======
-	for _, c := range rootCmd.Subcommands {
-		if c.UsageFunc == nil {
-			c.UsageFunc = usageFunc
->>>>>>> f1cc8ab3
 		}
 	}
 
