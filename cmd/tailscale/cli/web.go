// Copyright (c) Tailscale Inc & AUTHORS
// SPDX-License-Identifier: BSD-3-Clause

package cli

import (
	"bytes"
	"context"
	"crypto/tls"
	_ "embed"
	"encoding/json"
	"encoding/xml"
	"flag"
	"fmt"
	"html/template"
	"io"
	"log"
	"net"
	"net/http"
	"net/http/cgi"
	"net/netip"
	"net/url"
	"os"
	"os/exec"
	"strings"

	"github.com/peterbourgon/ff/v3/ffcli"
	"tailscale.com/envknob"
	"tailscale.com/ipn"
	"tailscale.com/ipn/ipnstate"
	"tailscale.com/tailcfg"
	"tailscale.com/util/groupmember"
	"tailscale.com/version/distro"
)

//go:embed web.html
var webHTML string

//go:embed web.css
var webCSS string

//go:embed auth-redirect.html
var authenticationRedirectHTML string

var tmpl *template.Template

func init() {
	tmpl = template.Must(template.New("web.html").Parse(webHTML))
	template.Must(tmpl.New("web.css").Parse(webCSS))
}

type tmplData struct {
	Profile           tailcfg.UserProfile
	SynologyUser      string
	Status            string
	DeviceName        string
	IP                string
	AdvertiseExitNode bool
	AdvertiseRoutes   string
	LicensesURL       string
	TUNMode           bool
	IsSynology        bool
	DSMVersion        int // 6 or 7, if IsSynology=true
	IPNVersion        string
}

type postedData struct {
	AdvertiseRoutes   string
	AdvertiseExitNode bool
	Reauthenticate    bool
	ForceLogout       bool
}

var webCmd = &ffcli.Command{
	Name:       "web",
	ShortUsage: "web [flags]",
	ShortHelp:  "Run a web server for controlling Mirage",

	LongHelp: strings.TrimSpace(`
"mirage web" runs a webserver for controlling the Mirage daemon.

It's primarily intended for use on Synology, QNAP, and other
NAS devices where a web interface is the natural place to control
Mirage, as opposed to a CLI or a native app.
`),

	FlagSet: (func() *flag.FlagSet {
		webf := newFlagSet("web")
		webf.StringVar(&webArgs.listen, "listen", "localhost:8088", "listen address; use port 0 for automatic")
		webf.BoolVar(&webArgs.cgi, "cgi", false, "run as CGI script")
		return webf
	})(),
	Exec: runWeb,
}

var webArgs struct {
	listen string
	cgi    bool
}

func tlsConfigFromEnvironment() *tls.Config {
	crt := os.Getenv("TLS_CRT_PEM")
	key := os.Getenv("TLS_KEY_PEM")
	if crt == "" || key == "" {
		return nil
	}

	// We support passing in the complete certificate and key from environment
	// variables because pfSense stores its cert+key in the PHP config. We populate
	// TLS_CRT_PEM and TLS_KEY_PEM from PHP code before starting tailscale web.
	// These are the PEM-encoded Certificate and Private Key.

	cert, err := tls.X509KeyPair([]byte(crt), []byte(key))
	if err != nil {
		log.Printf("tlsConfigFromEnvironment: %v", err)

		// Fallback to unencrypted HTTP.
		return nil
	}

	return &tls.Config{Certificates: []tls.Certificate{cert}}
}

func runWeb(ctx context.Context, args []string) error {
	if len(args) > 0 {
		return fmt.Errorf("too many non-flag arguments: %q", args)
	}

	if webArgs.cgi {
		if err := cgi.Serve(http.HandlerFunc(webHandler)); err != nil {
			log.Printf("mirage.cgi: %v", err)
			return err
		}
		return nil
	}

	tlsConfig := tlsConfigFromEnvironment()
	if tlsConfig != nil {
		server := &http.Server{
			Addr:      webArgs.listen,
			TLSConfig: tlsConfig,
			Handler:   http.HandlerFunc(webHandler),
		}

		log.Printf("web server running on: https://%s", server.Addr)
		return server.ListenAndServeTLS("", "")
	} else {
		log.Printf("web server running on: %s", urlOfListenAddr(webArgs.listen))
		return http.ListenAndServe(webArgs.listen, http.HandlerFunc(webHandler))
	}
}

// urlOfListenAddr parses a given listen address into a formatted URL
func urlOfListenAddr(addr string) string {
	host, port, _ := net.SplitHostPort(addr)
	if host == "" {
		host = "127.0.0.1"
	}
	return fmt.Sprintf("http://%s", net.JoinHostPort(host, port))
}

// authorize returns the name of the user accessing the web UI after verifying
// whether the user has access to the web UI. The function will write the
// error to the provided http.ResponseWriter.
// Note: This is different from a tailscale user, and is typically the local
// user on the node.
func authorize(w http.ResponseWriter, r *http.Request) (string, error) {
	switch distro.Get() {
	case distro.Synology:
		user, err := synoAuthn()
		if err != nil {
			http.Error(w, err.Error(), http.StatusUnauthorized)
			return "", err
		}
		if err := authorizeSynology(user); err != nil {
			http.Error(w, err.Error(), http.StatusForbidden)
			return "", err
		}
		return user, nil
	case distro.QNAP:
		user, resp, err := qnapAuthn(r)
		if err != nil {
			http.Error(w, err.Error(), http.StatusUnauthorized)
			return "", err
		}
		if resp.IsAdmin == 0 {
			http.Error(w, err.Error(), http.StatusForbidden)
			return "", err
		}
		return user, nil
	}
	return "", nil
}

// authorizeSynology checks whether the provided user has access to the web UI
// by consulting the membership of the "administrators" group.
func authorizeSynology(name string) error {
	yes, err := groupmember.IsMemberOfGroup("administrators", name)
	if err != nil {
		return err
	}
	if !yes {
		return fmt.Errorf("not a member of administrators group")
	}
	return nil
}

type qnapAuthResponse struct {
	AuthPassed int    `xml:"authPassed"`
	IsAdmin    int    `xml:"isAdmin"`
	AuthSID    string `xml:"authSid"`
	ErrorValue int    `xml:"errorValue"`
}

func qnapAuthn(r *http.Request) (string, *qnapAuthResponse, error) {
	user, err := r.Cookie("NAS_USER")
	if err != nil {
		return "", nil, err
	}
	token, err := r.Cookie("qtoken")
	if err == nil {
		return qnapAuthnQtoken(r, user.Value, token.Value)
	}
	sid, err := r.Cookie("NAS_SID")
	if err == nil {
		return qnapAuthnSid(r, user.Value, sid.Value)
	}
	return "", nil, fmt.Errorf("not authenticated by any mechanism")
}

func qnapAuthnQtoken(r *http.Request, user, token string) (string, *qnapAuthResponse, error) {
	query := url.Values{
		"qtoken": []string{token},
		"user":   []string{user},
	}
	u := url.URL{
		Scheme:   "http",
		Host:     "127.0.0.1:8080",
		Path:     "/cgi-bin/authLogin.cgi",
		RawQuery: query.Encode(),
	}

	return qnapAuthnFinish(user, u.String())
}

func qnapAuthnSid(r *http.Request, user, sid string) (string, *qnapAuthResponse, error) {
	query := url.Values{
		"sid": []string{sid},
	}
	u := url.URL{
		Scheme:   "http",
		Host:     "127.0.0.1:8080",
		Path:     "/cgi-bin/authLogin.cgi",
		RawQuery: query.Encode(),
	}

	return qnapAuthnFinish(user, u.String())
}

func qnapAuthnFinish(user, url string) (string, *qnapAuthResponse, error) {
	// QNAP Force HTTPS mode uses a self-signed certificate. Even importing
	// the QNAP root CA isn't enough, the cert doesn't have a usable CN nor
	// SAN. See https://github.com/tailscale/tailscale/issues/6903
	tr := &http.Transport{
		TLSClientConfig: &tls.Config{InsecureSkipVerify: true},
	}
	client := &http.Client{Transport: tr}
	resp, err := client.Get(url)
	if err != nil {
		return "", nil, err
	}
	defer resp.Body.Close()
	out, err := io.ReadAll(resp.Body)
	if err != nil {
		return "", nil, err
	}
	authResp := &qnapAuthResponse{}
	if err := xml.Unmarshal(out, authResp); err != nil {
		return "", nil, err
	}
	if authResp.AuthPassed == 0 {
		return "", nil, fmt.Errorf("not authenticated")
	}
	return user, authResp, nil
}

func synoAuthn() (string, error) {
	cmd := exec.Command("/usr/syno/synoman/webman/modules/authenticate.cgi")
	out, err := cmd.CombinedOutput()
	if err != nil {
		return "", fmt.Errorf("auth: %v: %s", err, out)
	}
	return strings.TrimSpace(string(out)), nil
}

func authRedirect(w http.ResponseWriter, r *http.Request) bool {
	if distro.Get() == distro.Synology {
		return synoTokenRedirect(w, r)
	}
	return false
}

func synoTokenRedirect(w http.ResponseWriter, r *http.Request) bool {
	if r.Header.Get("X-Syno-Token") != "" {
		return false
	}
	if r.URL.Query().Get("SynoToken") != "" {
		return false
	}
	if r.Method == "POST" && r.FormValue("SynoToken") != "" {
		return false
	}
	// We need a SynoToken for authenticate.cgi.
	// So we tell the client to get one.
	_, _ = fmt.Fprint(w, synoTokenRedirectHTML)
	return true
}

const synoTokenRedirectHTML = `<html><body>
Redirecting with session token...
<script>
var serverURL = window.location.protocol + "//" + window.location.host;
var req = new XMLHttpRequest();
req.overrideMimeType("application/json");
req.open("GET", serverURL + "/webman/login.cgi", true);
req.onload = function() {
	var jsonResponse = JSON.parse(req.responseText);
	var token = jsonResponse["SynoToken"];
	document.location.href = serverURL + "/webman/3rdparty/Tailscale/?SynoToken=" + token;
};
req.send(null);
</script>
</body></html>
`

func webHandler(w http.ResponseWriter, r *http.Request) {
	ctx := r.Context()
	if authRedirect(w, r) {
		return
	}

	user, err := authorize(w, r)
	if err != nil {
		return
	}

	if r.URL.Path == "/redirect" || r.URL.Path == "/redirect/" {
		io.WriteString(w, authenticationRedirectHTML)
		return
	}

	st, err := localClient.StatusWithoutPeers(ctx)
	if err != nil {
		http.Error(w, err.Error(), http.StatusInternalServerError)
		return
	}
	prefs, err := localClient.GetPrefs(ctx)
	if err != nil {
		http.Error(w, err.Error(), http.StatusInternalServerError)
		return
	}

	if r.Method == "POST" {
		defer r.Body.Close()
		var postData postedData
		type mi map[string]any
		if err := json.NewDecoder(r.Body).Decode(&postData); err != nil {
			w.WriteHeader(400)
			json.NewEncoder(w).Encode(mi{"error": err.Error()})
			return
		}

		routes, err := calcAdvertiseRoutes(postData.AdvertiseRoutes, postData.AdvertiseExitNode)
		if err != nil {
			w.WriteHeader(http.StatusInternalServerError)
			json.NewEncoder(w).Encode(mi{"error": err.Error()})
			return
		}
		mp := &ipn.MaskedPrefs{
			AdvertiseRoutesSet: true,
			WantRunningSet:     true,
		}
		mp.Prefs.WantRunning = true
		mp.Prefs.AdvertiseRoutes = routes
		log.Printf("Doing edit: %v", mp.Pretty())

		if _, err := localClient.EditPrefs(ctx, mp); err != nil {
			w.WriteHeader(http.StatusInternalServerError)
			json.NewEncoder(w).Encode(mi{"error": err.Error()})
			return
		}

		w.Header().Set("Content-Type", "application/json")
<<<<<<< HEAD
		log.Printf("mirageUp(reauth=%v) ...", postData.Reauthenticate)
		url, err := tailscaleUp(r.Context(), st, postData.Reauthenticate)
		log.Printf("mirageUp = (URL %v, %v)", url != "", err)
=======
		var reauth, logout bool
		if postData.Reauthenticate {
			reauth = true
		}
		if postData.ForceLogout {
			logout = true
		}
		log.Printf("tailscaleUp(reauth=%v, logout=%v) ...", reauth, logout)
		url, err := tailscaleUp(r.Context(), st, postData)
		log.Printf("tailscaleUp = (URL %v, %v)", url != "", err)
>>>>>>> fdc2018d
		if err != nil {
			w.WriteHeader(http.StatusInternalServerError)
			json.NewEncoder(w).Encode(mi{"error": err.Error()})
			return
		}
		if url != "" {
			json.NewEncoder(w).Encode(mi{"url": url})
		} else {
			io.WriteString(w, "{}")
		}
		return
	}

	profile := st.User[st.Self.UserID]
	deviceName := strings.Split(st.Self.DNSName, ".")[0]
	versionShort := strings.Split(st.Version, "-")[0]
	data := tmplData{
		SynologyUser: user,
		Profile:      profile,
		Status:       st.BackendState,
		DeviceName:   deviceName,
		LicensesURL:  licensesURL(),
		TUNMode:      st.TUN,
		IsSynology:   distro.Get() == distro.Synology || envknob.Bool("TS_FAKE_SYNOLOGY"),
		DSMVersion:   distro.DSMVersion(),
		IPNVersion:   versionShort,
	}
	exitNodeRouteV4 := netip.MustParsePrefix("0.0.0.0/0")
	exitNodeRouteV6 := netip.MustParsePrefix("::/0")
	for _, r := range prefs.AdvertiseRoutes {
		if r == exitNodeRouteV4 || r == exitNodeRouteV6 {
			data.AdvertiseExitNode = true
		} else {
			if data.AdvertiseRoutes != "" {
				data.AdvertiseRoutes += ","
			}
			data.AdvertiseRoutes += r.String()
		}
	}
	if len(st.TailscaleIPs) != 0 {
		data.IP = st.TailscaleIPs[0].String()
	}

	buf := new(bytes.Buffer)
	if err := tmpl.Execute(buf, data); err != nil {
		http.Error(w, err.Error(), http.StatusInternalServerError)
		return
	}
	w.Write(buf.Bytes())
}

func tailscaleUp(ctx context.Context, st *ipnstate.Status, postData postedData) (authURL string, retErr error) {
	if postData.ForceLogout {
		if err := localClient.Logout(ctx); err != nil {
			return "", fmt.Errorf("Logout error: %w", err)
		}
		return "", nil
	}

	origAuthURL := st.AuthURL
	isRunning := st.BackendState == ipn.Running.String()

	forceReauth := postData.Reauthenticate
	if !forceReauth {
		if origAuthURL != "" {
			return origAuthURL, nil
		}
		if isRunning {
			return "", nil
		}
	}

	// printAuthURL reports whether we should print out the
	// provided auth URL from an IPN notify.
	printAuthURL := func(url string) bool {
		return url != origAuthURL
	}

	watchCtx, cancelWatch := context.WithCancel(ctx)
	defer cancelWatch()
	watcher, err := localClient.WatchIPNBus(watchCtx, 0)
	if err != nil {
		return "", err
	}
	defer watcher.Close()

	go func() {
		if !isRunning {
			localClient.Start(ctx, ipn.Options{})
		}
		if forceReauth {
			localClient.StartLoginInteractive(ctx)
		}
	}()

	for {
		n, err := watcher.Next()
		if err != nil {
			return "", err
		}
		if n.ErrMessage != nil {
			msg := *n.ErrMessage
			return "", fmt.Errorf("backend error: %v", msg)
		}
		if url := n.BrowseToURL; url != nil && printAuthURL(*url) {
			return *url, nil
		}
	}
}<|MERGE_RESOLUTION|>--- conflicted
+++ resolved
@@ -391,11 +391,6 @@
 		}
 
 		w.Header().Set("Content-Type", "application/json")
-<<<<<<< HEAD
-		log.Printf("mirageUp(reauth=%v) ...", postData.Reauthenticate)
-		url, err := tailscaleUp(r.Context(), st, postData.Reauthenticate)
-		log.Printf("mirageUp = (URL %v, %v)", url != "", err)
-=======
 		var reauth, logout bool
 		if postData.Reauthenticate {
 			reauth = true
@@ -403,10 +398,9 @@
 		if postData.ForceLogout {
 			logout = true
 		}
-		log.Printf("tailscaleUp(reauth=%v, logout=%v) ...", reauth, logout)
+		log.Printf("mirageUp(reauth=%v, logout=%v) ...", reauth, logout)
 		url, err := tailscaleUp(r.Context(), st, postData)
-		log.Printf("tailscaleUp = (URL %v, %v)", url != "", err)
->>>>>>> fdc2018d
+		log.Printf("mirageUp = (URL %v, %v)", url != "", err)
 		if err != nil {
 			w.WriteHeader(http.StatusInternalServerError)
 			json.NewEncoder(w).Encode(mi{"error": err.Error()})
