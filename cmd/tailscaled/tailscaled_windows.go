// Copyright (c) Tailscale Inc & AUTHORS
// SPDX-License-Identifier: BSD-3-Clause

//go:build go1.19

package main // import "tailscale.com/cmd/tailscaled"

// TODO: check if administrator, like tswin does.
//
// TODO: try to load wintun.dll early at startup, before wireguard/tun
//       does (which panics) and if we'd fail (e.g. due to access
//       denied, even if administrator), use 'tasklist /m wintun.dll'
//       to see if something else is currently using it and tell user.
//
// TODO: check if Tailscale service is already running, and fail early
//       like tswin does.
//
// TODO: on failure, check if on a UNC drive and recommend copying it
//       to C:\ to run it, like tswin does.

import (
	"bufio"
	"context"
	"encoding/json"
	"errors"
	"fmt"
	"io"
	"log"
	"net/netip"
	"os"
	"os/exec"
	"os/signal"
	"sync"
	"syscall"
	"time"

	"github.com/dblohm7/wingoes/com"
	"github.com/tailscale/wireguard-go/tun"
	"golang.org/x/sys/windows"
	"golang.org/x/sys/windows/svc"
	"golang.org/x/sys/windows/svc/eventlog"
	"golang.zx2c4.com/wintun"
	"golang.zx2c4.com/wireguard/windows/tunnel/winipcfg"
	"tailscale.com/envknob"
	"tailscale.com/logpolicy"
	"tailscale.com/logtail/backoff"
	"tailscale.com/net/dns"
	"tailscale.com/net/tstun"
	"tailscale.com/types/logger"
	"tailscale.com/types/logid"
	"tailscale.com/util/winutil"
	"tailscale.com/version"
	"tailscale.com/wf"
)

func init() {
	// Initialize COM process-wide.
	comProcessType := com.Service
	if !isWindowsService() {
		comProcessType = com.ConsoleApp
	}
	if err := com.StartRuntime(comProcessType); err != nil {
		log.Printf("wingoes.com.StartRuntime(%d) failed: %v", comProcessType, err)
	}
}

const serviceName = "Tailscale"

// Application-defined command codes between 128 and 255
// See https://web.archive.org/web/20221007222822/https://learn.microsoft.com/en-us/windows/win32/api/winsvc/nf-winsvc-controlservice
const (
	cmdUninstallWinTun = svc.Cmd(128 + iota)
)

func init() {
	tstunNew = tstunNewWithWindowsRetries
}

// tstunNewOrRetry is a wrapper around tstun.New that retries on Windows for certain
// errors.
//
// TODO(bradfitz): move this into tstun and/or just fix the problems so it doesn't
// require a few tries to work.
func tstunNewWithWindowsRetries(logf logger.Logf, tunName string) (_ tun.Device, devName string, _ error) {
	bo := backoff.NewBackoff("tstunNew", logf, 10*time.Second)
	ctx, cancel := context.WithTimeout(context.Background(), 5*time.Minute)
	defer cancel()
	for {
		dev, devName, err := tstun.New(logf, tunName)
		if err == nil {
			return dev, devName, err
		}
		if errors.Is(err, windows.ERROR_DEVICE_NOT_AVAILABLE) || windowsUptime() < 10*time.Minute {
			// Wintun is not installing correctly. Dump the state of NetSetupSvc
			// (which is a user-mode service that must be active for network devices
			// to install) and its dependencies to the log.
			winutil.LogSvcState(logf, "NetSetupSvc")
		}
		bo.BackOff(ctx, err)
		if ctx.Err() != nil {
			return nil, "", ctx.Err()
		}
	}
}

func isWindowsService() bool {
	v, err := svc.IsWindowsService()
	if err != nil {
		log.Fatalf("svc.IsWindowsService failed: %v", err)
	}
	return v
}

// syslogf is a logger function that writes to the Windows event log (ie, the
// one that you see in the Windows Event Viewer). tailscaled may optionally
// generate diagnostic messages in the same event timeline as the Windows
// Service Control Manager to assist with diagnosing issues with tailscaled's
// lifetime (such as slow shutdowns).
var syslogf logger.Logf = logger.Discard

// runWindowsService starts running Tailscale under the Windows
// Service environment.
//
// At this point we're still the parent process that
// Windows started.
func runWindowsService(pol *logpolicy.Policy) error {
	if winutil.GetPolicyInteger("LogSCMInteractions", 0) != 0 {
		syslog, err := eventlog.Open(serviceName)
		if err == nil {
			syslogf = func(format string, args ...any) {
				syslog.Info(0, fmt.Sprintf(format, args...))
			}
			defer syslog.Close()
		}
	}

	syslogf("Service entering svc.Run")
	defer syslogf("Service exiting svc.Run")
	return svc.Run(serviceName, &ipnService{Policy: pol})
}

type ipnService struct {
	Policy *logpolicy.Policy
}

// Called by Windows to execute the windows service.
func (service *ipnService) Execute(args []string, r <-chan svc.ChangeRequest, changes chan<- svc.Status) (bool, uint32) {
	defer syslogf("SvcStopped notification imminent")

	changes <- svc.Status{State: svc.StartPending}
	syslogf("Service start pending")

	svcAccepts := svc.AcceptStop
	if winutil.GetPolicyInteger("FlushDNSOnSessionUnlock", 0) != 0 {
		svcAccepts |= svc.AcceptSessionChange
	}

	ctx, cancel := context.WithCancel(context.Background())
	defer cancel()
	doneCh := make(chan struct{})
	go func() {
		defer close(doneCh)
		args := []string{"-subproc", "-logid", service.Policy.PublicID.String()}
		// Make a logger without a date prefix, as filelogger
		// and logtail both already add their own. All we really want
		// from the log package is the automatic newline.
		// We start with log.Default().Writer(), which is the logtail
		// writer that logpolicy already installed as the global
		// output.
		logger := log.New(log.Default().Writer(), "", 0)
		babysitProc(ctx, args, logger.Printf)
	}()

	changes <- svc.Status{State: svc.Running, Accepts: svcAccepts}
	syslogf("Service running")

	for {
		select {
		case <-doneCh:
			return false, windows.NO_ERROR
		case cmd := <-r:
			log.Printf("Got Windows Service event: %v", cmdName(cmd.Cmd))
			switch cmd.Cmd {
			case svc.Stop:
				changes <- svc.Status{State: svc.StopPending}
				syslogf("Service stop pending")
				cancel() // so BabysitProc will kill the child process
			case svc.Interrogate:
				syslogf("Service interrogation")
				changes <- cmd.CurrentStatus
			case svc.SessionChange:
				syslogf("Service session change notification")
				handleSessionChange(cmd)
				changes <- cmd.CurrentStatus
			case cmdUninstallWinTun:
				syslogf("Stopping tailscaled child process and uninstalling WinTun")
				// At this point, doneCh is the channel which will be closed when the
				// tailscaled subprocess exits. We save that to childDoneCh.
				childDoneCh := doneCh
				// We reset doneCh to a new channel that will keep the event loop
				// running until the uninstallation is done.
				doneCh = make(chan struct{})
				// Trigger subprocess shutdown.
				cancel()
				go func() {
					// When this goroutine completes, tell the service to break out of its
					// event loop.
					defer close(doneCh)
					// Wait for the subprocess to shutdown.
					<-childDoneCh
					// Now uninstall WinTun.
					uninstallWinTun(log.Printf)
				}()
				changes <- svc.Status{State: svc.StopPending}
			}
		}
	}
}

func cmdName(c svc.Cmd) string {
	switch c {
	case svc.Stop:
		return "Stop"
	case svc.Pause:
		return "Pause"
	case svc.Continue:
		return "Continue"
	case svc.Interrogate:
		return "Interrogate"
	case svc.Shutdown:
		return "Shutdown"
	case svc.ParamChange:
		return "ParamChange"
	case svc.NetBindAdd:
		return "NetBindAdd"
	case svc.NetBindRemove:
		return "NetBindRemove"
	case svc.NetBindEnable:
		return "NetBindEnable"
	case svc.NetBindDisable:
		return "NetBindDisable"
	case svc.DeviceEvent:
		return "DeviceEvent"
	case svc.HardwareProfileChange:
		return "HardwareProfileChange"
	case svc.PowerEvent:
		return "PowerEvent"
	case svc.SessionChange:
		return "SessionChange"
	case svc.PreShutdown:
		return "PreShutdown"
	case cmdUninstallWinTun:
		return "(Application Defined) Uninstall WinTun"
	}
	return fmt.Sprintf("Unknown-Service-Cmd-%d", c)
}

func beWindowsSubprocess() bool {
	if beFirewallKillswitch() {
		return true
	}

	if len(os.Args) != 4 || os.Args[1] != "-subproc" {
		return false
	}
<<<<<<< HEAD
	logid := os.Args[3]
=======
	logID := os.Args[2]
>>>>>>> 3ba9f8dd

	// Remove the date/time prefix; the logtail + file loggers add it.
	log.SetFlags(0)

	log.Printf("Program starting: v%v: %#v", version.Long(), os.Args)
	log.Printf("subproc mode: logid=%v", logID)
	if err := envknob.ApplyDiskConfigError(); err != nil {
		log.Printf("Error reading environment config: %v", err)
	}

	ctx, cancel := context.WithCancel(context.Background())
	go func() {
		b := make([]byte, 16)
		for {
			_, err := os.Stdin.Read(b)
			if err == io.EOF {
				// Parent wants us to shut down gracefully.
				log.Printf("subproc received EOF from stdin")
				cancel()
				return
			}
			if err != nil {
				log.Fatalf("stdin err (parent process died): %v", err)
			}
		}
	}()

	publicLogID, _ := logid.ParsePublicID(logID)
	err := startIPNServer(ctx, log.Printf, publicLogID)
	if err != nil {
		log.Fatalf("ipnserver: %v", err)
	}
	return true
}

func beFirewallKillswitch() bool {
	if len(os.Args) != 4 || os.Args[1] != "-firewall" {
		return false
	}

	log.SetFlags(0)
	log.Printf("killswitch subprocess starting, tailscale GUID is %s", os.Args[3])

	guid, err := windows.GUIDFromString(os.Args[3])
	if err != nil {
		log.Fatalf("invalid GUID %q: %v", os.Args[3], err)
	}

	luid, err := winipcfg.LUIDFromGUID(&guid)
	if err != nil {
		log.Fatalf("no interface with GUID %q: %v", guid, err)
	}

	start := time.Now()
	fw, err := wf.New(uint64(luid))
	if err != nil {
		log.Fatalf("failed to enable firewall: %v", err)
	}
	log.Printf("killswitch enabled, took %s", time.Since(start))

	// Note(maisem): when local lan access toggled, tailscaled needs to
	// inform the firewall to let local routes through. The set of routes
	// is passed in via stdin encoded in json.
	dcd := json.NewDecoder(os.Stdin)
	for {
		var routes []netip.Prefix
		if err := dcd.Decode(&routes); err != nil {
			log.Fatalf("parent process died or requested exit, exiting (%v)", err)
		}
		if err := fw.UpdatePermittedRoutes(routes); err != nil {
			log.Fatalf("failed to update routes (%v)", err)
		}
	}
}

func handleSessionChange(chgRequest svc.ChangeRequest) {
	if chgRequest.Cmd != svc.SessionChange || chgRequest.EventType != windows.WTS_SESSION_UNLOCK {
		return
	}

	log.Printf("Received WTS_SESSION_UNLOCK event, initiating DNS flush.")
	go func() {
		err := dns.Flush()
		if err != nil {
			log.Printf("Error flushing DNS on session unlock: %v", err)
		}
	}()
}

var (
	kernel32           = windows.NewLazySystemDLL("kernel32.dll")
	getTickCount64Proc = kernel32.NewProc("GetTickCount64")
)

func windowsUptime() time.Duration {
	r, _, _ := getTickCount64Proc.Call()
	return time.Duration(int64(r)) * time.Millisecond
}

// babysitProc runs the current executable as a child process with the
// provided args, capturing its output, writing it to files, and
// restarting the process on any crashes.
func babysitProc(ctx context.Context, args []string, logf logger.Logf) {

	executable, err := os.Executable()
	if err != nil {
		panic("cannot determine executable: " + err.Error())
	}

	var proc struct {
		mu     sync.Mutex
		p      *os.Process
		wStdin *os.File
	}

	done := make(chan struct{})
	go func() {
		interrupt := make(chan os.Signal, 1)
		signal.Notify(interrupt, syscall.SIGINT, syscall.SIGTERM)
		var sig os.Signal
		select {
		case sig = <-interrupt:
			logf("babysitProc: got signal: %v", sig)
			close(done)
			proc.mu.Lock()
			proc.p.Signal(sig)
			proc.mu.Unlock()
		case <-ctx.Done():
			logf("babysitProc: context done")
			close(done)
			proc.mu.Lock()
			// Closing wStdin gives the subprocess a chance to shut down cleanly,
			// which is important for cleaning up DNS settings etc.
			proc.wStdin.Close()
			proc.mu.Unlock()
		}
	}()

	bo := backoff.NewBackoff("babysitProc", logf, 30*time.Second)

	for {
		startTime := time.Now()
		log.Printf("exec: %#v %v", executable, args)
		cmd := exec.Command(executable, args...)

		// Create a pipe object to use as the subproc's stdin.
		// When the writer goes away, the reader gets EOF.
		// A subproc can watch its stdin and exit when it gets EOF;
		// this is a very reliable way to have a subproc die when
		// its parent (us) disappears.
		// We never need to actually write to wStdin.
		rStdin, wStdin, err := os.Pipe()
		if err != nil {
			log.Printf("os.Pipe 1: %v", err)
			return
		}

		// Create a pipe object to use as the subproc's stdout/stderr.
		// We'll read from this pipe and send it to logf, line by line.
		// We can't use os.exec's io.Writer for this because it
		// doesn't care about lines, and thus ends up merging multiple
		// log lines into one or splitting one line into multiple
		// logf() calls. bufio is more appropriate.
		rStdout, wStdout, err := os.Pipe()
		if err != nil {
			log.Printf("os.Pipe 2: %v", err)
		}
		go func(r *os.File) {
			defer r.Close()
			rb := bufio.NewReader(r)
			for {
				s, err := rb.ReadString('\n')
				if s != "" {
					logf("%s", s)
				}
				if err != nil {
					break
				}
			}
		}(rStdout)

		cmd.Stdin = rStdin
		cmd.Stdout = wStdout
		cmd.Stderr = wStdout
		err = cmd.Start()

		// Now that the subproc is started, get rid of our copy of the
		// pipe reader. Bad things happen on Windows if more than one
		// process owns the read side of a pipe.
		rStdin.Close()
		wStdout.Close()

		if err != nil {
			log.Printf("starting subprocess failed: %v", err)
		} else {
			proc.mu.Lock()
			proc.p = cmd.Process
			proc.wStdin = wStdin
			proc.mu.Unlock()

			err = cmd.Wait()
			log.Printf("subprocess exited: %v", err)
		}

		// If the process finishes, clean up the write side of the
		// pipe. We'll make a new one when we restart the subproc.
		wStdin.Close()

		if os.Getenv("TS_DEBUG_RESTART_CRASHED") == "0" {
			log.Fatalf("Process ended.")
		}

		if time.Since(startTime) < 60*time.Second {
			bo.BackOff(ctx, fmt.Errorf("subproc early exit: %v", err))
		} else {
			// Reset the timeout, since the process ran for a while.
			bo.BackOff(ctx, nil)
		}

		select {
		case <-done:
			return
		default:
		}
	}
}

func uninstallWinTun(logf logger.Logf) {
	dll := windows.NewLazyDLL("wintun.dll")
	if err := dll.Load(); err != nil {
		logf("Cannot load wintun.dll for uninstall: %v", err)
		return
	}

	logf("Removing wintun driver...")
	err := wintun.Uninstall()
	logf("Uninstall: %v", err)
}<|MERGE_RESOLUTION|>--- conflicted
+++ resolved
@@ -263,11 +263,7 @@
 	if len(os.Args) != 4 || os.Args[1] != "-subproc" {
 		return false
 	}
-<<<<<<< HEAD
-	logid := os.Args[3]
-=======
-	logID := os.Args[2]
->>>>>>> 3ba9f8dd
+	logID := os.Args[3]
 
 	// Remove the date/time prefix; the logtail + file loggers add it.
 	log.SetFlags(0)
